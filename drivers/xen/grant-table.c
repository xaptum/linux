/******************************************************************************
 * grant_table.c
 *
 * Granting foreign access to our memory reservation.
 *
 * Copyright (c) 2005-2006, Christopher Clark
 * Copyright (c) 2004-2005, K A Fraser
 *
 * This program is free software; you can redistribute it and/or
 * modify it under the terms of the GNU General Public License version 2
 * as published by the Free Software Foundation; or, when distributed
 * separately from the Linux kernel or incorporated into other
 * software packages, subject to the following license:
 *
 * Permission is hereby granted, free of charge, to any person obtaining a copy
 * of this source file (the "Software"), to deal in the Software without
 * restriction, including without limitation the rights to use, copy, modify,
 * merge, publish, distribute, sublicense, and/or sell copies of the Software,
 * and to permit persons to whom the Software is furnished to do so, subject to
 * the following conditions:
 *
 * The above copyright notice and this permission notice shall be included in
 * all copies or substantial portions of the Software.
 *
 * THE SOFTWARE IS PROVIDED "AS IS", WITHOUT WARRANTY OF ANY KIND, EXPRESS OR
 * IMPLIED, INCLUDING BUT NOT LIMITED TO THE WARRANTIES OF MERCHANTABILITY,
 * FITNESS FOR A PARTICULAR PURPOSE AND NONINFRINGEMENT. IN NO EVENT SHALL THE
 * AUTHORS OR COPYRIGHT HOLDERS BE LIABLE FOR ANY CLAIM, DAMAGES OR OTHER
 * LIABILITY, WHETHER IN AN ACTION OF CONTRACT, TORT OR OTHERWISE, ARISING
 * FROM, OUT OF OR IN CONNECTION WITH THE SOFTWARE OR THE USE OR OTHER DEALINGS
 * IN THE SOFTWARE.
 */

#define pr_fmt(fmt) "xen:" KBUILD_MODNAME ": " fmt

#include <linux/module.h>
#include <linux/sched.h>
#include <linux/mm.h>
#include <linux/slab.h>
#include <linux/vmalloc.h>
#include <linux/uaccess.h>
#include <linux/io.h>
#include <linux/delay.h>
#include <linux/hardirq.h>

#include <xen/xen.h>
#include <xen/interface/xen.h>
#include <xen/page.h>
#include <xen/grant_table.h>
#include <xen/interface/memory.h>
#include <xen/hvc-console.h>
#include <xen/swiotlb-xen.h>
#include <asm/xen/hypercall.h>
#include <asm/xen/interface.h>

#include <asm/pgtable.h>
#include <asm/sync_bitops.h>

/* External tools reserve first few grant table entries. */
#define NR_RESERVED_ENTRIES 8
#define GNTTAB_LIST_END 0xffffffff

static grant_ref_t **gnttab_list;
static unsigned int nr_grant_frames;
static int gnttab_free_count;
static grant_ref_t gnttab_free_head;
static DEFINE_SPINLOCK(gnttab_list_lock);
struct grant_frames xen_auto_xlat_grant_frames;

static union {
	struct grant_entry_v1 *v1;
	void *addr;
} gnttab_shared;

/*This is a structure of function pointers for grant table*/
struct gnttab_ops {
	/*
	 * Mapping a list of frames for storing grant entries. Frames parameter
	 * is used to store grant table address when grant table being setup,
	 * nr_gframes is the number of frames to map grant table. Returning
	 * GNTST_okay means success and negative value means failure.
	 */
	int (*map_frames)(xen_pfn_t *frames, unsigned int nr_gframes);
	/*
	 * Release a list of frames which are mapped in map_frames for grant
	 * entry status.
	 */
	void (*unmap_frames)(void);
	/*
	 * Introducing a valid entry into the grant table, granting the frame of
	 * this grant entry to domain for accessing or transfering. Ref
	 * parameter is reference of this introduced grant entry, domid is id of
	 * granted domain, frame is the page frame to be granted, and flags is
	 * status of the grant entry to be updated.
	 */
	void (*update_entry)(grant_ref_t ref, domid_t domid,
			     unsigned long frame, unsigned flags);
	/*
	 * Stop granting a grant entry to domain for accessing. Ref parameter is
	 * reference of a grant entry whose grant access will be stopped,
	 * readonly is not in use in this function. If the grant entry is
	 * currently mapped for reading or writing, just return failure(==0)
	 * directly and don't tear down the grant access. Otherwise, stop grant
	 * access for this entry and return success(==1).
	 */
	int (*end_foreign_access_ref)(grant_ref_t ref, int readonly);
	/*
	 * Stop granting a grant entry to domain for transfer. Ref parameter is
	 * reference of a grant entry whose grant transfer will be stopped. If
	 * tranfer has not started, just reclaim the grant entry and return
	 * failure(==0). Otherwise, wait for the transfer to complete and then
	 * return the frame.
	 */
	unsigned long (*end_foreign_transfer_ref)(grant_ref_t ref);
	/*
	 * Query the status of a grant entry. Ref parameter is reference of
	 * queried grant entry, return value is the status of queried entry.
	 * Detailed status(writing/reading) can be gotten from the return value
	 * by bit operations.
	 */
	int (*query_foreign_access)(grant_ref_t ref);
};

static struct gnttab_ops *gnttab_interface;

static int grant_table_version;
static int grefs_per_grant_frame;

static struct gnttab_free_callback *gnttab_free_callback_list;

static int gnttab_expand(unsigned int req_entries);

#define RPP (PAGE_SIZE / sizeof(grant_ref_t))
#define SPP (PAGE_SIZE / sizeof(grant_status_t))

static inline grant_ref_t *__gnttab_entry(grant_ref_t entry)
{
	return &gnttab_list[(entry) / RPP][(entry) % RPP];
}
/* This can be used as an l-value */
#define gnttab_entry(entry) (*__gnttab_entry(entry))

static int get_free_entries(unsigned count)
{
	unsigned long flags;
	int ref, rc = 0;
	grant_ref_t head;

	spin_lock_irqsave(&gnttab_list_lock, flags);

	if ((gnttab_free_count < count) &&
	    ((rc = gnttab_expand(count - gnttab_free_count)) < 0)) {
		spin_unlock_irqrestore(&gnttab_list_lock, flags);
		return rc;
	}

	ref = head = gnttab_free_head;
	gnttab_free_count -= count;
	while (count-- > 1)
		head = gnttab_entry(head);
	gnttab_free_head = gnttab_entry(head);
	gnttab_entry(head) = GNTTAB_LIST_END;

	spin_unlock_irqrestore(&gnttab_list_lock, flags);

	return ref;
}

static void do_free_callbacks(void)
{
	struct gnttab_free_callback *callback, *next;

	callback = gnttab_free_callback_list;
	gnttab_free_callback_list = NULL;

	while (callback != NULL) {
		next = callback->next;
		if (gnttab_free_count >= callback->count) {
			callback->next = NULL;
			callback->fn(callback->arg);
		} else {
			callback->next = gnttab_free_callback_list;
			gnttab_free_callback_list = callback;
		}
		callback = next;
	}
}

static inline void check_free_callbacks(void)
{
	if (unlikely(gnttab_free_callback_list))
		do_free_callbacks();
}

static void put_free_entry(grant_ref_t ref)
{
	unsigned long flags;
	spin_lock_irqsave(&gnttab_list_lock, flags);
	gnttab_entry(ref) = gnttab_free_head;
	gnttab_free_head = ref;
	gnttab_free_count++;
	check_free_callbacks();
	spin_unlock_irqrestore(&gnttab_list_lock, flags);
}

/*
 * Following applies to gnttab_update_entry_v1.
 * Introducing a valid entry into the grant table:
 *  1. Write ent->domid.
 *  2. Write ent->frame:
 *      GTF_permit_access:   Frame to which access is permitted.
 *      GTF_accept_transfer: Pseudo-phys frame slot being filled by new
 *                           frame, or zero if none.
 *  3. Write memory barrier (WMB).
 *  4. Write ent->flags, inc. valid type.
 */
static void gnttab_update_entry_v1(grant_ref_t ref, domid_t domid,
				   unsigned long frame, unsigned flags)
{
	gnttab_shared.v1[ref].domid = domid;
	gnttab_shared.v1[ref].frame = frame;
	wmb();
	gnttab_shared.v1[ref].flags = flags;
}

/*
 * Public grant-issuing interface functions
 */
void gnttab_grant_foreign_access_ref(grant_ref_t ref, domid_t domid,
				     unsigned long frame, int readonly)
{
	gnttab_interface->update_entry(ref, domid, frame,
			   GTF_permit_access | (readonly ? GTF_readonly : 0));
}
EXPORT_SYMBOL_GPL(gnttab_grant_foreign_access_ref);

int gnttab_grant_foreign_access(domid_t domid, unsigned long frame,
				int readonly)
{
	int ref;

	ref = get_free_entries(1);
	if (unlikely(ref < 0))
		return -ENOSPC;

	gnttab_grant_foreign_access_ref(ref, domid, frame, readonly);

	return ref;
}
EXPORT_SYMBOL_GPL(gnttab_grant_foreign_access);

static int gnttab_query_foreign_access_v1(grant_ref_t ref)
{
	return gnttab_shared.v1[ref].flags & (GTF_reading|GTF_writing);
}

int gnttab_query_foreign_access(grant_ref_t ref)
{
	return gnttab_interface->query_foreign_access(ref);
}
EXPORT_SYMBOL_GPL(gnttab_query_foreign_access);

static int gnttab_end_foreign_access_ref_v1(grant_ref_t ref, int readonly)
{
	u16 flags, nflags;
	u16 *pflags;

	pflags = &gnttab_shared.v1[ref].flags;
	nflags = *pflags;
	do {
		flags = nflags;
		if (flags & (GTF_reading|GTF_writing))
			return 0;
	} while ((nflags = sync_cmpxchg(pflags, flags, 0)) != flags);

	return 1;
}

static inline int _gnttab_end_foreign_access_ref(grant_ref_t ref, int readonly)
{
	return gnttab_interface->end_foreign_access_ref(ref, readonly);
}

int gnttab_end_foreign_access_ref(grant_ref_t ref, int readonly)
{
	if (_gnttab_end_foreign_access_ref(ref, readonly))
		return 1;
	pr_warn("WARNING: g.e. %#x still in use!\n", ref);
	return 0;
}
EXPORT_SYMBOL_GPL(gnttab_end_foreign_access_ref);

struct deferred_entry {
	struct list_head list;
	grant_ref_t ref;
	bool ro;
	uint16_t warn_delay;
	struct page *page;
};
static LIST_HEAD(deferred_list);
static void gnttab_handle_deferred(unsigned long);
static DEFINE_TIMER(deferred_timer, gnttab_handle_deferred, 0, 0);

static void gnttab_handle_deferred(unsigned long unused)
{
	unsigned int nr = 10;
	struct deferred_entry *first = NULL;
	unsigned long flags;

	spin_lock_irqsave(&gnttab_list_lock, flags);
	while (nr--) {
		struct deferred_entry *entry
			= list_first_entry(&deferred_list,
					   struct deferred_entry, list);

		if (entry == first)
			break;
		list_del(&entry->list);
		spin_unlock_irqrestore(&gnttab_list_lock, flags);
		if (_gnttab_end_foreign_access_ref(entry->ref, entry->ro)) {
			put_free_entry(entry->ref);
			if (entry->page) {
				pr_debug("freeing g.e. %#x (pfn %#lx)\n",
					 entry->ref, page_to_pfn(entry->page));
				__free_page(entry->page);
			} else
				pr_info("freeing g.e. %#x\n", entry->ref);
			kfree(entry);
			entry = NULL;
		} else {
			if (!--entry->warn_delay)
				pr_info("g.e. %#x still pending\n", entry->ref);
			if (!first)
				first = entry;
		}
		spin_lock_irqsave(&gnttab_list_lock, flags);
		if (entry)
			list_add_tail(&entry->list, &deferred_list);
		else if (list_empty(&deferred_list))
			break;
	}
	if (!list_empty(&deferred_list) && !timer_pending(&deferred_timer)) {
		deferred_timer.expires = jiffies + HZ;
		add_timer(&deferred_timer);
	}
	spin_unlock_irqrestore(&gnttab_list_lock, flags);
}

static void gnttab_add_deferred(grant_ref_t ref, bool readonly,
				struct page *page)
{
	struct deferred_entry *entry = kmalloc(sizeof(*entry), GFP_ATOMIC);
	const char *what = KERN_WARNING "leaking";

	if (entry) {
		unsigned long flags;

		entry->ref = ref;
		entry->ro = readonly;
		entry->page = page;
		entry->warn_delay = 60;
		spin_lock_irqsave(&gnttab_list_lock, flags);
		list_add_tail(&entry->list, &deferred_list);
		if (!timer_pending(&deferred_timer)) {
			deferred_timer.expires = jiffies + HZ;
			add_timer(&deferred_timer);
		}
		spin_unlock_irqrestore(&gnttab_list_lock, flags);
		what = KERN_DEBUG "deferring";
	}
	printk("%s g.e. %#x (pfn %#lx)\n",
	       what, ref, page ? page_to_pfn(page) : -1);
}

void gnttab_end_foreign_access(grant_ref_t ref, int readonly,
			       unsigned long page)
{
	if (gnttab_end_foreign_access_ref(ref, readonly)) {
		put_free_entry(ref);
		if (page != 0)
			free_page(page);
	} else
		gnttab_add_deferred(ref, readonly,
				    page ? virt_to_page(page) : NULL);
}
EXPORT_SYMBOL_GPL(gnttab_end_foreign_access);

int gnttab_grant_foreign_transfer(domid_t domid, unsigned long pfn)
{
	int ref;

	ref = get_free_entries(1);
	if (unlikely(ref < 0))
		return -ENOSPC;
	gnttab_grant_foreign_transfer_ref(ref, domid, pfn);

	return ref;
}
EXPORT_SYMBOL_GPL(gnttab_grant_foreign_transfer);

void gnttab_grant_foreign_transfer_ref(grant_ref_t ref, domid_t domid,
				       unsigned long pfn)
{
	gnttab_interface->update_entry(ref, domid, pfn, GTF_accept_transfer);
}
EXPORT_SYMBOL_GPL(gnttab_grant_foreign_transfer_ref);

static unsigned long gnttab_end_foreign_transfer_ref_v1(grant_ref_t ref)
{
	unsigned long frame;
	u16           flags;
	u16          *pflags;

	pflags = &gnttab_shared.v1[ref].flags;

	/*
	 * If a transfer is not even yet started, try to reclaim the grant
	 * reference and return failure (== 0).
	 */
	while (!((flags = *pflags) & GTF_transfer_committed)) {
		if (sync_cmpxchg(pflags, flags, 0) == flags)
			return 0;
		cpu_relax();
	}

	/* If a transfer is in progress then wait until it is completed. */
	while (!(flags & GTF_transfer_completed)) {
		flags = *pflags;
		cpu_relax();
	}

	rmb();	/* Read the frame number /after/ reading completion status. */
	frame = gnttab_shared.v1[ref].frame;
	BUG_ON(frame == 0);

	return frame;
}

unsigned long gnttab_end_foreign_transfer_ref(grant_ref_t ref)
{
	return gnttab_interface->end_foreign_transfer_ref(ref);
}
EXPORT_SYMBOL_GPL(gnttab_end_foreign_transfer_ref);

unsigned long gnttab_end_foreign_transfer(grant_ref_t ref)
{
	unsigned long frame = gnttab_end_foreign_transfer_ref(ref);
	put_free_entry(ref);
	return frame;
}
EXPORT_SYMBOL_GPL(gnttab_end_foreign_transfer);

void gnttab_free_grant_reference(grant_ref_t ref)
{
	put_free_entry(ref);
}
EXPORT_SYMBOL_GPL(gnttab_free_grant_reference);

void gnttab_free_grant_references(grant_ref_t head)
{
	grant_ref_t ref;
	unsigned long flags;
	int count = 1;
	if (head == GNTTAB_LIST_END)
		return;
	spin_lock_irqsave(&gnttab_list_lock, flags);
	ref = head;
	while (gnttab_entry(ref) != GNTTAB_LIST_END) {
		ref = gnttab_entry(ref);
		count++;
	}
	gnttab_entry(ref) = gnttab_free_head;
	gnttab_free_head = head;
	gnttab_free_count += count;
	check_free_callbacks();
	spin_unlock_irqrestore(&gnttab_list_lock, flags);
}
EXPORT_SYMBOL_GPL(gnttab_free_grant_references);

int gnttab_alloc_grant_references(u16 count, grant_ref_t *head)
{
	int h = get_free_entries(count);

	if (h < 0)
		return -ENOSPC;

	*head = h;

	return 0;
}
EXPORT_SYMBOL_GPL(gnttab_alloc_grant_references);

int gnttab_empty_grant_references(const grant_ref_t *private_head)
{
	return (*private_head == GNTTAB_LIST_END);
}
EXPORT_SYMBOL_GPL(gnttab_empty_grant_references);

int gnttab_claim_grant_reference(grant_ref_t *private_head)
{
	grant_ref_t g = *private_head;
	if (unlikely(g == GNTTAB_LIST_END))
		return -ENOSPC;
	*private_head = gnttab_entry(g);
	return g;
}
EXPORT_SYMBOL_GPL(gnttab_claim_grant_reference);

void gnttab_release_grant_reference(grant_ref_t *private_head,
				    grant_ref_t release)
{
	gnttab_entry(release) = *private_head;
	*private_head = release;
}
EXPORT_SYMBOL_GPL(gnttab_release_grant_reference);

void gnttab_request_free_callback(struct gnttab_free_callback *callback,
				  void (*fn)(void *), void *arg, u16 count)
{
	unsigned long flags;
	struct gnttab_free_callback *cb;

	spin_lock_irqsave(&gnttab_list_lock, flags);

	/* Check if the callback is already on the list */
	cb = gnttab_free_callback_list;
	while (cb) {
		if (cb == callback)
			goto out;
		cb = cb->next;
	}

	callback->fn = fn;
	callback->arg = arg;
	callback->count = count;
	callback->next = gnttab_free_callback_list;
	gnttab_free_callback_list = callback;
	check_free_callbacks();
out:
	spin_unlock_irqrestore(&gnttab_list_lock, flags);
}
EXPORT_SYMBOL_GPL(gnttab_request_free_callback);

void gnttab_cancel_free_callback(struct gnttab_free_callback *callback)
{
	struct gnttab_free_callback **pcb;
	unsigned long flags;

	spin_lock_irqsave(&gnttab_list_lock, flags);
	for (pcb = &gnttab_free_callback_list; *pcb; pcb = &(*pcb)->next) {
		if (*pcb == callback) {
			*pcb = callback->next;
			break;
		}
	}
	spin_unlock_irqrestore(&gnttab_list_lock, flags);
}
EXPORT_SYMBOL_GPL(gnttab_cancel_free_callback);

static int grow_gnttab_list(unsigned int more_frames)
{
	unsigned int new_nr_grant_frames, extra_entries, i;
	unsigned int nr_glist_frames, new_nr_glist_frames;

	BUG_ON(grefs_per_grant_frame == 0);

	new_nr_grant_frames = nr_grant_frames + more_frames;
	extra_entries       = more_frames * grefs_per_grant_frame;

	nr_glist_frames = (nr_grant_frames * grefs_per_grant_frame + RPP - 1) / RPP;
	new_nr_glist_frames =
		(new_nr_grant_frames * grefs_per_grant_frame + RPP - 1) / RPP;
	for (i = nr_glist_frames; i < new_nr_glist_frames; i++) {
		gnttab_list[i] = (grant_ref_t *)__get_free_page(GFP_ATOMIC);
		if (!gnttab_list[i])
			goto grow_nomem;
	}


	for (i = grefs_per_grant_frame * nr_grant_frames;
	     i < grefs_per_grant_frame * new_nr_grant_frames - 1; i++)
		gnttab_entry(i) = i + 1;

	gnttab_entry(i) = gnttab_free_head;
	gnttab_free_head = grefs_per_grant_frame * nr_grant_frames;
	gnttab_free_count += extra_entries;

	nr_grant_frames = new_nr_grant_frames;

	check_free_callbacks();

	return 0;

grow_nomem:
	for ( ; i >= nr_glist_frames; i--)
		free_page((unsigned long) gnttab_list[i]);
	return -ENOMEM;
}

static unsigned int __max_nr_grant_frames(void)
{
	struct gnttab_query_size query;
	int rc;

	query.dom = DOMID_SELF;

	rc = HYPERVISOR_grant_table_op(GNTTABOP_query_size, &query, 1);
	if ((rc < 0) || (query.status != GNTST_okay))
		return 4; /* Legacy max supported number of frames */

	return query.max_nr_frames;
}

unsigned int gnttab_max_grant_frames(void)
{
	unsigned int xen_max = __max_nr_grant_frames();
	static unsigned int boot_max_nr_grant_frames;

	/* First time, initialize it properly. */
	if (!boot_max_nr_grant_frames)
		boot_max_nr_grant_frames = __max_nr_grant_frames();

	if (xen_max > boot_max_nr_grant_frames)
		return boot_max_nr_grant_frames;
	return xen_max;
}
EXPORT_SYMBOL_GPL(gnttab_max_grant_frames);

int gnttab_setup_auto_xlat_frames(phys_addr_t addr)
{
	xen_pfn_t *pfn;
	unsigned int max_nr_gframes = __max_nr_grant_frames();
	unsigned int i;
	void *vaddr;

	if (xen_auto_xlat_grant_frames.count)
		return -EINVAL;

	vaddr = xen_remap(addr, PAGE_SIZE * max_nr_gframes);
	if (vaddr == NULL) {
		pr_warn("Failed to ioremap gnttab share frames (addr=%pa)!\n",
			&addr);
		return -ENOMEM;
	}
	pfn = kcalloc(max_nr_gframes, sizeof(pfn[0]), GFP_KERNEL);
	if (!pfn) {
		xen_unmap(vaddr);
		return -ENOMEM;
	}
	for (i = 0; i < max_nr_gframes; i++)
		pfn[i] = PFN_DOWN(addr) + i;

	xen_auto_xlat_grant_frames.vaddr = vaddr;
	xen_auto_xlat_grant_frames.pfn = pfn;
	xen_auto_xlat_grant_frames.count = max_nr_gframes;

	return 0;
}
EXPORT_SYMBOL_GPL(gnttab_setup_auto_xlat_frames);

void gnttab_free_auto_xlat_frames(void)
{
	if (!xen_auto_xlat_grant_frames.count)
		return;
	kfree(xen_auto_xlat_grant_frames.pfn);
	xen_unmap(xen_auto_xlat_grant_frames.vaddr);

	xen_auto_xlat_grant_frames.pfn = NULL;
	xen_auto_xlat_grant_frames.count = 0;
	xen_auto_xlat_grant_frames.vaddr = NULL;
}
EXPORT_SYMBOL_GPL(gnttab_free_auto_xlat_frames);

/* Handling of paged out grant targets (GNTST_eagain) */
#define MAX_DELAY 256
static inline void
gnttab_retry_eagain_gop(unsigned int cmd, void *gop, int16_t *status,
						const char *func)
{
	unsigned delay = 1;

	do {
		BUG_ON(HYPERVISOR_grant_table_op(cmd, gop, 1));
		if (*status == GNTST_eagain)
			msleep(delay++);
	} while ((*status == GNTST_eagain) && (delay < MAX_DELAY));

	if (delay >= MAX_DELAY) {
		pr_err("%s: %s eagain grant\n", func, current->comm);
		*status = GNTST_bad_page;
	}
}

void gnttab_batch_map(struct gnttab_map_grant_ref *batch, unsigned count)
{
	struct gnttab_map_grant_ref *op;

	if (HYPERVISOR_grant_table_op(GNTTABOP_map_grant_ref, batch, count))
		BUG();
	for (op = batch; op < batch + count; op++)
		if (op->status == GNTST_eagain)
			gnttab_retry_eagain_gop(GNTTABOP_map_grant_ref, op,
						&op->status, __func__);
}
EXPORT_SYMBOL_GPL(gnttab_batch_map);

void gnttab_batch_copy(struct gnttab_copy *batch, unsigned count)
{
	struct gnttab_copy *op;

	if (HYPERVISOR_grant_table_op(GNTTABOP_copy, batch, count))
		BUG();
	for (op = batch; op < batch + count; op++)
		if (op->status == GNTST_eagain)
			gnttab_retry_eagain_gop(GNTTABOP_copy, op,
						&op->status, __func__);
}
EXPORT_SYMBOL_GPL(gnttab_batch_copy);

int gnttab_map_refs(struct gnttab_map_grant_ref *map_ops,
		    struct gnttab_map_grant_ref *kmap_ops,
		    struct page **pages, unsigned int count)
{
	int i, ret;

	ret = HYPERVISOR_grant_table_op(GNTTABOP_map_grant_ref, map_ops, count);
	if (ret)
		return ret;

	/* Retry eagain maps */
	for (i = 0; i < count; i++)
		if (map_ops[i].status == GNTST_eagain)
			gnttab_retry_eagain_gop(GNTTABOP_map_grant_ref, map_ops + i,
						&map_ops[i].status, __func__);

	return set_foreign_p2m_mapping(map_ops, kmap_ops, pages, count);
}
EXPORT_SYMBOL_GPL(gnttab_map_refs);

int gnttab_unmap_refs(struct gnttab_unmap_grant_ref *unmap_ops,
		      struct gnttab_map_grant_ref *kmap_ops,
		      struct page **pages, unsigned int count)
{
	int ret;

	ret = HYPERVISOR_grant_table_op(GNTTABOP_unmap_grant_ref, unmap_ops, count);
	if (ret)
		return ret;

	return clear_foreign_p2m_mapping(unmap_ops, kmap_ops, pages, count);
}
EXPORT_SYMBOL_GPL(gnttab_unmap_refs);

static int gnttab_map_frames_v1(xen_pfn_t *frames, unsigned int nr_gframes)
{
	int rc;

	rc = arch_gnttab_map_shared(frames, nr_gframes,
				    gnttab_max_grant_frames(),
				    &gnttab_shared.addr);
	BUG_ON(rc);

	return 0;
}

static void gnttab_unmap_frames_v1(void)
{
	arch_gnttab_unmap(gnttab_shared.addr, nr_grant_frames);
}

static int gnttab_map(unsigned int start_idx, unsigned int end_idx)
{
	struct gnttab_setup_table setup;
	xen_pfn_t *frames;
	unsigned int nr_gframes = end_idx + 1;
	int rc;

	if (xen_feature(XENFEAT_auto_translated_physmap)) {
		struct xen_add_to_physmap xatp;
		unsigned int i = end_idx;
		rc = 0;
		BUG_ON(xen_auto_xlat_grant_frames.count < nr_gframes);
		/*
		 * Loop backwards, so that the first hypercall has the largest
		 * index, ensuring that the table will grow only once.
		 */
		do {
			xatp.domid = DOMID_SELF;
			xatp.idx = i;
			xatp.space = XENMAPSPACE_grant_table;
			xatp.gpfn = xen_auto_xlat_grant_frames.pfn[i];
			rc = HYPERVISOR_memory_op(XENMEM_add_to_physmap, &xatp);
			if (rc != 0) {
				pr_warn("grant table add_to_physmap failed, err=%d\n",
					rc);
				break;
			}
		} while (i-- > start_idx);

		return rc;
	}

	/* No need for kzalloc as it is initialized in following hypercall
	 * GNTTABOP_setup_table.
	 */
	frames = kmalloc(nr_gframes * sizeof(unsigned long), GFP_ATOMIC);
	if (!frames)
		return -ENOMEM;

	setup.dom        = DOMID_SELF;
	setup.nr_frames  = nr_gframes;
	set_xen_guest_handle(setup.frame_list, frames);

	rc = HYPERVISOR_grant_table_op(GNTTABOP_setup_table, &setup, 1);
	if (rc == -ENOSYS) {
		kfree(frames);
		return -ENOSYS;
	}

	BUG_ON(rc || setup.status);

	rc = gnttab_interface->map_frames(frames, nr_gframes);

	kfree(frames);

	return rc;
}

static struct gnttab_ops gnttab_v1_ops = {
	.map_frames			= gnttab_map_frames_v1,
	.unmap_frames			= gnttab_unmap_frames_v1,
	.update_entry			= gnttab_update_entry_v1,
	.end_foreign_access_ref		= gnttab_end_foreign_access_ref_v1,
	.end_foreign_transfer_ref	= gnttab_end_foreign_transfer_ref_v1,
	.query_foreign_access		= gnttab_query_foreign_access_v1,
};

static void gnttab_request_version(void)
{
	/* Only version 1 is used, which will always be available. */
	grant_table_version = 1;
	grefs_per_grant_frame = PAGE_SIZE / sizeof(struct grant_entry_v1);
	gnttab_interface = &gnttab_v1_ops;

	pr_info("Grant tables using version %d layout\n", grant_table_version);
}

static int gnttab_setup(void)
{
	unsigned int max_nr_gframes;

	max_nr_gframes = gnttab_max_grant_frames();
	if (max_nr_gframes < nr_grant_frames)
		return -ENOSYS;

	if (xen_feature(XENFEAT_auto_translated_physmap) && gnttab_shared.addr == NULL) {
		gnttab_shared.addr = xen_auto_xlat_grant_frames.vaddr;
		if (gnttab_shared.addr == NULL) {
			pr_warn("gnttab share frames (addr=0x%08lx) is not mapped!\n",
				(unsigned long)xen_auto_xlat_grant_frames.vaddr);
			return -ENOMEM;
		}
	}
	return gnttab_map(0, nr_grant_frames - 1);
}

int gnttab_resume(void)
{
	gnttab_request_version();
	return gnttab_setup();
}

int gnttab_suspend(void)
{
	if (!xen_feature(XENFEAT_auto_translated_physmap))
		gnttab_interface->unmap_frames();
	return 0;
}

static int gnttab_expand(unsigned int req_entries)
{
	int rc;
	unsigned int cur, extra;

	BUG_ON(grefs_per_grant_frame == 0);
	cur = nr_grant_frames;
	extra = ((req_entries + (grefs_per_grant_frame-1)) /
		 grefs_per_grant_frame);
	if (cur + extra > gnttab_max_grant_frames())
		return -ENOSPC;

	rc = gnttab_map(cur, cur + extra - 1);
	if (rc == 0)
		rc = grow_gnttab_list(extra);

	return rc;
}

int gnttab_init(void)
{
	int i;
	unsigned long max_nr_grant_frames;
	unsigned int max_nr_glist_frames, nr_glist_frames;
	unsigned int nr_init_grefs;
	int ret;

	gnttab_request_version();
	max_nr_grant_frames = gnttab_max_grant_frames();
	nr_grant_frames = 1;

	/* Determine the maximum number of frames required for the
	 * grant reference free list on the current hypervisor.
	 */
	BUG_ON(grefs_per_grant_frame == 0);
	max_nr_glist_frames = (max_nr_grant_frames *
			       grefs_per_grant_frame / RPP);

	gnttab_list = kmalloc(max_nr_glist_frames * sizeof(grant_ref_t *),
			      GFP_KERNEL);
	if (gnttab_list == NULL)
		return -ENOMEM;

	nr_glist_frames = (nr_grant_frames * grefs_per_grant_frame + RPP - 1) / RPP;
	for (i = 0; i < nr_glist_frames; i++) {
		gnttab_list[i] = (grant_ref_t *)__get_free_page(GFP_KERNEL);
		if (gnttab_list[i] == NULL) {
			ret = -ENOMEM;
			goto ini_nomem;
		}
	}

<<<<<<< HEAD
	ret = arch_gnttab_init(max_nr_grant_frames,
			       nr_status_frames(max_nr_grant_frames));
=======
	ret = arch_gnttab_init(max_nr_grant_frames);
>>>>>>> bfe01a5b
	if (ret < 0)
		goto ini_nomem;

	if (gnttab_setup() < 0) {
		ret = -ENODEV;
		goto ini_nomem;
	}

	nr_init_grefs = nr_grant_frames * grefs_per_grant_frame;

	for (i = NR_RESERVED_ENTRIES; i < nr_init_grefs - 1; i++)
		gnttab_entry(i) = i + 1;

	gnttab_entry(nr_init_grefs - 1) = GNTTAB_LIST_END;
	gnttab_free_count = nr_init_grefs - NR_RESERVED_ENTRIES;
	gnttab_free_head  = NR_RESERVED_ENTRIES;

	printk("Grant table initialized\n");
	return 0;

 ini_nomem:
	for (i--; i >= 0; i--)
		free_page((unsigned long)gnttab_list[i]);
	kfree(gnttab_list);
	return ret;
}
EXPORT_SYMBOL_GPL(gnttab_init);

static int __gnttab_init(void)
{
	/* Delay grant-table initialization in the PV on HVM case */
	if (xen_hvm_domain())
		return 0;

	if (!xen_pv_domain())
		return -ENODEV;

	return gnttab_init();
}
/* Starts after core_initcall so that xen_pvh_gnttab_setup can be called
 * beforehand to initialize xen_auto_xlat_grant_frames. */
core_initcall_sync(__gnttab_init);<|MERGE_RESOLUTION|>--- conflicted
+++ resolved
@@ -929,12 +929,7 @@
 		}
 	}
 
-<<<<<<< HEAD
-	ret = arch_gnttab_init(max_nr_grant_frames,
-			       nr_status_frames(max_nr_grant_frames));
-=======
 	ret = arch_gnttab_init(max_nr_grant_frames);
->>>>>>> bfe01a5b
 	if (ret < 0)
 		goto ini_nomem;
 
