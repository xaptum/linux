--- conflicted
+++ resolved
@@ -27,100 +27,6 @@
 
 static struct class *savu_class;
 
-<<<<<<< HEAD
-static ssize_t savu_sysfs_read(struct file *fp, struct kobject *kobj,
-		char *buf, loff_t off, size_t count,
-		size_t real_size, uint command)
-{
-	struct device *dev =
-			container_of(kobj, struct device, kobj)->parent->parent;
-	struct savu_device *savu = hid_get_drvdata(dev_get_drvdata(dev));
-	struct usb_device *usb_dev = interface_to_usbdev(to_usb_interface(dev));
-	int retval;
-
-	if (off >= real_size)
-		return 0;
-
-	if (off != 0 || count != real_size)
-		return -EINVAL;
-
-	mutex_lock(&savu->savu_lock);
-	retval = roccat_common2_receive(usb_dev, command, buf, real_size);
-	mutex_unlock(&savu->savu_lock);
-
-	return retval ? retval : real_size;
-}
-
-static ssize_t savu_sysfs_write(struct file *fp, struct kobject *kobj,
-		void const *buf, loff_t off, size_t count,
-		size_t real_size, uint command)
-{
-	struct device *dev =
-			container_of(kobj, struct device, kobj)->parent->parent;
-	struct savu_device *savu = hid_get_drvdata(dev_get_drvdata(dev));
-	struct usb_device *usb_dev = interface_to_usbdev(to_usb_interface(dev));
-	int retval;
-
-	if (off != 0 || count != real_size)
-		return -EINVAL;
-
-	mutex_lock(&savu->savu_lock);
-	retval = roccat_common2_send_with_status(usb_dev, command,
-			(void *)buf, real_size);
-	mutex_unlock(&savu->savu_lock);
-
-	return retval ? retval : real_size;
-}
-
-#define SAVU_SYSFS_W(thingy, THINGY) \
-static ssize_t savu_sysfs_write_ ## thingy(struct file *fp, \
-		struct kobject *kobj, struct bin_attribute *attr, char *buf, \
-		loff_t off, size_t count) \
-{ \
-	return savu_sysfs_write(fp, kobj, buf, off, count, \
-			SAVU_SIZE_ ## THINGY, SAVU_COMMAND_ ## THINGY); \
-}
-
-#define SAVU_SYSFS_R(thingy, THINGY) \
-static ssize_t savu_sysfs_read_ ## thingy(struct file *fp, \
-		struct kobject *kobj, struct bin_attribute *attr, char *buf, \
-		loff_t off, size_t count) \
-{ \
-	return savu_sysfs_read(fp, kobj, buf, off, count, \
-			SAVU_SIZE_ ## THINGY, SAVU_COMMAND_ ## THINGY); \
-}
-
-#define SAVU_SYSFS_RW(thingy, THINGY) \
-SAVU_SYSFS_W(thingy, THINGY) \
-SAVU_SYSFS_R(thingy, THINGY)
-
-#define SAVU_BIN_ATTRIBUTE_RW(thingy, THINGY) \
-SAVU_SYSFS_RW(thingy, THINGY); \
-static struct bin_attribute bin_attr_##thingy = { \
-	.attr = { .name = #thingy, .mode = 0660 }, \
-	.size = SAVU_SIZE_ ## THINGY, \
-	.read = savu_sysfs_read_ ## thingy, \
-	.write = savu_sysfs_write_ ## thingy \
-}
-
-#define SAVU_BIN_ATTRIBUTE_W(thingy, THINGY) \
-SAVU_SYSFS_W(thingy, THINGY); \
-static struct bin_attribute bin_attr_##thingy = { \
-	.attr = { .name = #thingy, .mode = 0220 }, \
-	.size = SAVU_SIZE_ ## THINGY, \
-	.write = savu_sysfs_write_ ## thingy \
-}
-
-SAVU_BIN_ATTRIBUTE_W(control, CONTROL);
-SAVU_BIN_ATTRIBUTE_RW(profile, PROFILE);
-SAVU_BIN_ATTRIBUTE_RW(general, GENERAL);
-SAVU_BIN_ATTRIBUTE_RW(buttons, BUTTONS);
-SAVU_BIN_ATTRIBUTE_RW(macro, MACRO);
-SAVU_BIN_ATTRIBUTE_RW(info, INFO);
-SAVU_BIN_ATTRIBUTE_RW(sensor, SENSOR);
-
-static struct bin_attribute *savu_bin_attributes[] = {
-=======
 ROCCAT_COMMON2_BIN_ATTRIBUTE_W(control, 0x4, 0x03);
 ROCCAT_COMMON2_BIN_ATTRIBUTE_RW(profile, 0x5, 0x03);
 ROCCAT_COMMON2_BIN_ATTRIBUTE_RW(general, 0x6, 0x10);
@@ -130,7 +36,6 @@
 ROCCAT_COMMON2_BIN_ATTRIBUTE_RW(sensor, 0xc, 0x04);
 
 static struct bin_attribute *savu_bin_attrs[] = {
->>>>>>> d8ec26d7
 	&bin_attr_control,
 	&bin_attr_profile,
 	&bin_attr_general,
@@ -139,18 +44,6 @@
 	&bin_attr_info,
 	&bin_attr_sensor,
 	NULL,
-<<<<<<< HEAD
-};
-
-static const struct attribute_group savu_group = {
-	.bin_attrs = savu_bin_attributes,
-};
-
-static const struct attribute_group *savu_groups[] = {
-	&savu_group,
-	NULL,
-=======
->>>>>>> d8ec26d7
 };
 
 static const struct attribute_group savu_group = {
