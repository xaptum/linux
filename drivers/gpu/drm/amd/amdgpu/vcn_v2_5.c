--- conflicted
+++ resolved
@@ -1367,15 +1367,9 @@
 	int ret_code;
 
 	/* pause/unpause if state is changed */
-<<<<<<< HEAD
-	if (adev->vcn.pause_state.fw_based != new_state->fw_based) {
-		DRM_DEBUG("dpg pause state changed %d -> %d",
-			adev->vcn.pause_state.fw_based,	new_state->fw_based);
-=======
 	if (adev->vcn.inst[inst_idx].pause_state.fw_based != new_state->fw_based) {
 		DRM_DEBUG("dpg pause state changed %d -> %d",
 			adev->vcn.inst[inst_idx].pause_state.fw_based,	new_state->fw_based);
->>>>>>> 2c523b34
 		reg_data = RREG32_SOC15(UVD, inst_idx, mmUVD_DPG_PAUSE) &
 			(~UVD_DPG_PAUSE__NJ_PAUSE_DPG_ACK_MASK);
 
@@ -1413,22 +1407,14 @@
 					   RREG32_SOC15(UVD, inst_idx, mmUVD_SCRATCH2) & 0x7FFFFFFF);
 
 				SOC15_WAIT_ON_RREG(UVD, inst_idx, mmUVD_POWER_STATUS,
-<<<<<<< HEAD
-					   0x0, UVD_POWER_STATUS__UVD_POWER_STATUS_MASK, ret_code);
-=======
 					   UVD_PGFSM_CONFIG__UVDM_UVDU_PWR_ON, UVD_POWER_STATUS__UVD_POWER_STATUS_MASK, ret_code);
->>>>>>> 2c523b34
 			}
 		} else {
 			/* unpause dpg, no need to wait */
 			reg_data &= ~UVD_DPG_PAUSE__NJ_PAUSE_DPG_REQ_MASK;
 			WREG32_SOC15(UVD, inst_idx, mmUVD_DPG_PAUSE, reg_data);
 		}
-<<<<<<< HEAD
-		adev->vcn.pause_state.fw_based = new_state->fw_based;
-=======
 		adev->vcn.inst[inst_idx].pause_state.fw_based = new_state->fw_based;
->>>>>>> 2c523b34
 	}
 
 	return 0;
