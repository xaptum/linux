/*
 * Copyright © 2008 Intel Corporation
 *
 * Permission is hereby granted, free of charge, to any person obtaining a
 * copy of this software and associated documentation files (the "Software"),
 * to deal in the Software without restriction, including without limitation
 * the rights to use, copy, modify, merge, publish, distribute, sublicense,
 * and/or sell copies of the Software, and to permit persons to whom the
 * Software is furnished to do so, subject to the following conditions:
 *
 * The above copyright notice and this permission notice (including the next
 * paragraph) shall be included in all copies or substantial portions of the
 * Software.
 *
 * THE SOFTWARE IS PROVIDED "AS IS", WITHOUT WARRANTY OF ANY KIND, EXPRESS OR
 * IMPLIED, INCLUDING BUT NOT LIMITED TO THE WARRANTIES OF MERCHANTABILITY,
 * FITNESS FOR A PARTICULAR PURPOSE AND NONINFRINGEMENT.  IN NO EVENT SHALL
 * THE AUTHORS OR COPYRIGHT HOLDERS BE LIABLE FOR ANY CLAIM, DAMAGES OR OTHER
 * LIABILITY, WHETHER IN AN ACTION OF CONTRACT, TORT OR OTHERWISE, ARISING
 * FROM, OUT OF OR IN CONNECTION WITH THE SOFTWARE OR THE USE OR OTHER DEALINGS
 * IN THE SOFTWARE.
 *
 * Authors:
 *    Eric Anholt <eric@anholt.net>
 *    Keith Packard <keithp@keithp.com>
 *
 */

#include <linux/seq_file.h>
#include <linux/circ_buf.h>
#include <linux/ctype.h>
#include <linux/debugfs.h>
#include <linux/slab.h>
#include <linux/export.h>
#include <linux/list_sort.h>
#include <asm/msr-index.h>
#include <drm/drmP.h>
#include "intel_drv.h"
#include "intel_ringbuffer.h"
#include <drm/i915_drm.h>
#include "i915_drv.h"

#if defined(CONFIG_DEBUG_FS)

enum {
	ACTIVE_LIST,
	INACTIVE_LIST,
	PINNED_LIST,
};

static const char *yesno(int v)
{
	return v ? "yes" : "no";
}

/* As the drm_debugfs_init() routines are called before dev->dev_private is
 * allocated we need to hook into the minor for release. */
static int
drm_add_fake_info_node(struct drm_minor *minor,
		       struct dentry *ent,
		       const void *key)
{
	struct drm_info_node *node;

	node = kmalloc(sizeof(*node), GFP_KERNEL);
	if (node == NULL) {
		debugfs_remove(ent);
		return -ENOMEM;
	}

	node->minor = minor;
	node->dent = ent;
	node->info_ent = (void *) key;

	mutex_lock(&minor->debugfs_lock);
	list_add(&node->list, &minor->debugfs_list);
	mutex_unlock(&minor->debugfs_lock);

	return 0;
}

static int i915_capabilities(struct seq_file *m, void *data)
{
	struct drm_info_node *node = (struct drm_info_node *) m->private;
	struct drm_device *dev = node->minor->dev;
	const struct intel_device_info *info = INTEL_INFO(dev);

	seq_printf(m, "gen: %d\n", info->gen);
	seq_printf(m, "pch: %d\n", INTEL_PCH_TYPE(dev));
#define PRINT_FLAG(x)  seq_printf(m, #x ": %s\n", yesno(info->x))
#define SEP_SEMICOLON ;
	DEV_INFO_FOR_EACH_FLAG(PRINT_FLAG, SEP_SEMICOLON);
#undef PRINT_FLAG
#undef SEP_SEMICOLON

	return 0;
}

static const char *get_pin_flag(struct drm_i915_gem_object *obj)
{
	if (obj->user_pin_count > 0)
		return "P";
	else if (obj->pin_count > 0)
		return "p";
	else
		return " ";
}

static const char *get_tiling_flag(struct drm_i915_gem_object *obj)
{
	switch (obj->tiling_mode) {
	default:
	case I915_TILING_NONE: return " ";
	case I915_TILING_X: return "X";
	case I915_TILING_Y: return "Y";
	}
}

static inline const char *get_global_flag(struct drm_i915_gem_object *obj)
{
	return obj->has_global_gtt_mapping ? "g" : " ";
}

static void
describe_obj(struct seq_file *m, struct drm_i915_gem_object *obj)
{
	struct i915_vma *vma;
	seq_printf(m, "%pK: %s%s%s %8zdKiB %02x %02x %u %u %u%s%s%s",
		   &obj->base,
		   get_pin_flag(obj),
		   get_tiling_flag(obj),
		   get_global_flag(obj),
		   obj->base.size / 1024,
		   obj->base.read_domains,
		   obj->base.write_domain,
		   obj->last_read_seqno,
		   obj->last_write_seqno,
		   obj->last_fenced_seqno,
		   i915_cache_level_str(obj->cache_level),
		   obj->dirty ? " dirty" : "",
		   obj->madv == I915_MADV_DONTNEED ? " purgeable" : "");
	if (obj->base.name)
		seq_printf(m, " (name: %d)", obj->base.name);
	if (obj->pin_count)
		seq_printf(m, " (pinned x %d)", obj->pin_count);
	if (obj->pin_display)
		seq_printf(m, " (display)");
	if (obj->fence_reg != I915_FENCE_REG_NONE)
		seq_printf(m, " (fence: %d)", obj->fence_reg);
	list_for_each_entry(vma, &obj->vma_list, vma_link) {
		if (!i915_is_ggtt(vma->vm))
			seq_puts(m, " (pp");
		else
			seq_puts(m, " (g");
		seq_printf(m, "gtt offset: %08lx, size: %08lx)",
			   vma->node.start, vma->node.size);
	}
	if (obj->stolen)
		seq_printf(m, " (stolen: %08lx)", obj->stolen->start);
	if (obj->pin_mappable || obj->fault_mappable) {
		char s[3], *t = s;
		if (obj->pin_mappable)
			*t++ = 'p';
		if (obj->fault_mappable)
			*t++ = 'f';
		*t = '\0';
		seq_printf(m, " (%s mappable)", s);
	}
	if (obj->ring != NULL)
		seq_printf(m, " (%s)", obj->ring->name);
}

static void describe_ctx(struct seq_file *m, struct i915_hw_context *ctx)
{
	seq_putc(m, ctx->is_initialized ? 'I' : 'i');
	seq_putc(m, ctx->remap_slice ? 'R' : 'r');
	seq_putc(m, ' ');
}

static int i915_gem_object_list_info(struct seq_file *m, void *data)
{
	struct drm_info_node *node = (struct drm_info_node *) m->private;
	uintptr_t list = (uintptr_t) node->info_ent->data;
	struct list_head *head;
	struct drm_device *dev = node->minor->dev;
	struct drm_i915_private *dev_priv = dev->dev_private;
	struct i915_address_space *vm = &dev_priv->gtt.base;
	struct i915_vma *vma;
	size_t total_obj_size, total_gtt_size;
	int count, ret;

	ret = mutex_lock_interruptible(&dev->struct_mutex);
	if (ret)
		return ret;

	/* FIXME: the user of this interface might want more than just GGTT */
	switch (list) {
	case ACTIVE_LIST:
		seq_puts(m, "Active:\n");
		head = &vm->active_list;
		break;
	case INACTIVE_LIST:
		seq_puts(m, "Inactive:\n");
		head = &vm->inactive_list;
		break;
	default:
		mutex_unlock(&dev->struct_mutex);
		return -EINVAL;
	}

	total_obj_size = total_gtt_size = count = 0;
	list_for_each_entry(vma, head, mm_list) {
		seq_printf(m, "   ");
		describe_obj(m, vma->obj);
		seq_printf(m, "\n");
		total_obj_size += vma->obj->base.size;
		total_gtt_size += vma->node.size;
		count++;
	}
	mutex_unlock(&dev->struct_mutex);

	seq_printf(m, "Total %d objects, %zu bytes, %zu GTT size\n",
		   count, total_obj_size, total_gtt_size);
	return 0;
}

static int obj_rank_by_stolen(void *priv,
			      struct list_head *A, struct list_head *B)
{
	struct drm_i915_gem_object *a =
		container_of(A, struct drm_i915_gem_object, obj_exec_link);
	struct drm_i915_gem_object *b =
		container_of(B, struct drm_i915_gem_object, obj_exec_link);

	return a->stolen->start - b->stolen->start;
}

static int i915_gem_stolen_list_info(struct seq_file *m, void *data)
{
	struct drm_info_node *node = (struct drm_info_node *) m->private;
	struct drm_device *dev = node->minor->dev;
	struct drm_i915_private *dev_priv = dev->dev_private;
	struct drm_i915_gem_object *obj;
	size_t total_obj_size, total_gtt_size;
	LIST_HEAD(stolen);
	int count, ret;

	ret = mutex_lock_interruptible(&dev->struct_mutex);
	if (ret)
		return ret;

	total_obj_size = total_gtt_size = count = 0;
	list_for_each_entry(obj, &dev_priv->mm.bound_list, global_list) {
		if (obj->stolen == NULL)
			continue;

		list_add(&obj->obj_exec_link, &stolen);

		total_obj_size += obj->base.size;
		total_gtt_size += i915_gem_obj_ggtt_size(obj);
		count++;
	}
	list_for_each_entry(obj, &dev_priv->mm.unbound_list, global_list) {
		if (obj->stolen == NULL)
			continue;

		list_add(&obj->obj_exec_link, &stolen);

		total_obj_size += obj->base.size;
		count++;
	}
	list_sort(NULL, &stolen, obj_rank_by_stolen);
	seq_puts(m, "Stolen:\n");
	while (!list_empty(&stolen)) {
		obj = list_first_entry(&stolen, typeof(*obj), obj_exec_link);
		seq_puts(m, "   ");
		describe_obj(m, obj);
		seq_putc(m, '\n');
		list_del_init(&obj->obj_exec_link);
	}
	mutex_unlock(&dev->struct_mutex);

	seq_printf(m, "Total %d objects, %zu bytes, %zu GTT size\n",
		   count, total_obj_size, total_gtt_size);
	return 0;
}

#define count_objects(list, member) do { \
	list_for_each_entry(obj, list, member) { \
		size += i915_gem_obj_ggtt_size(obj); \
		++count; \
		if (obj->map_and_fenceable) { \
			mappable_size += i915_gem_obj_ggtt_size(obj); \
			++mappable_count; \
		} \
	} \
} while (0)

struct file_stats {
	int count;
	size_t total, active, inactive, unbound;
};

static int per_file_stats(int id, void *ptr, void *data)
{
	struct drm_i915_gem_object *obj = ptr;
	struct file_stats *stats = data;

	stats->count++;
	stats->total += obj->base.size;

	if (i915_gem_obj_ggtt_bound(obj)) {
		if (!list_empty(&obj->ring_list))
			stats->active += obj->base.size;
		else
			stats->inactive += obj->base.size;
	} else {
		if (!list_empty(&obj->global_list))
			stats->unbound += obj->base.size;
	}

	return 0;
}

#define count_vmas(list, member) do { \
	list_for_each_entry(vma, list, member) { \
		size += i915_gem_obj_ggtt_size(vma->obj); \
		++count; \
		if (vma->obj->map_and_fenceable) { \
			mappable_size += i915_gem_obj_ggtt_size(vma->obj); \
			++mappable_count; \
		} \
	} \
} while (0)

static int i915_gem_object_info(struct seq_file *m, void* data)
{
	struct drm_info_node *node = (struct drm_info_node *) m->private;
	struct drm_device *dev = node->minor->dev;
	struct drm_i915_private *dev_priv = dev->dev_private;
	u32 count, mappable_count, purgeable_count;
	size_t size, mappable_size, purgeable_size;
	struct drm_i915_gem_object *obj;
	struct i915_address_space *vm = &dev_priv->gtt.base;
	struct drm_file *file;
	struct i915_vma *vma;
	int ret;

	ret = mutex_lock_interruptible(&dev->struct_mutex);
	if (ret)
		return ret;

	seq_printf(m, "%u objects, %zu bytes\n",
		   dev_priv->mm.object_count,
		   dev_priv->mm.object_memory);

	size = count = mappable_size = mappable_count = 0;
	count_objects(&dev_priv->mm.bound_list, global_list);
	seq_printf(m, "%u [%u] objects, %zu [%zu] bytes in gtt\n",
		   count, mappable_count, size, mappable_size);

	size = count = mappable_size = mappable_count = 0;
	count_vmas(&vm->active_list, mm_list);
	seq_printf(m, "  %u [%u] active objects, %zu [%zu] bytes\n",
		   count, mappable_count, size, mappable_size);

	size = count = mappable_size = mappable_count = 0;
	count_vmas(&vm->inactive_list, mm_list);
	seq_printf(m, "  %u [%u] inactive objects, %zu [%zu] bytes\n",
		   count, mappable_count, size, mappable_size);

	size = count = purgeable_size = purgeable_count = 0;
	list_for_each_entry(obj, &dev_priv->mm.unbound_list, global_list) {
		size += obj->base.size, ++count;
		if (obj->madv == I915_MADV_DONTNEED)
			purgeable_size += obj->base.size, ++purgeable_count;
	}
	seq_printf(m, "%u unbound objects, %zu bytes\n", count, size);

	size = count = mappable_size = mappable_count = 0;
	list_for_each_entry(obj, &dev_priv->mm.bound_list, global_list) {
		if (obj->fault_mappable) {
			size += i915_gem_obj_ggtt_size(obj);
			++count;
		}
		if (obj->pin_mappable) {
			mappable_size += i915_gem_obj_ggtt_size(obj);
			++mappable_count;
		}
		if (obj->madv == I915_MADV_DONTNEED) {
			purgeable_size += obj->base.size;
			++purgeable_count;
		}
	}
	seq_printf(m, "%u purgeable objects, %zu bytes\n",
		   purgeable_count, purgeable_size);
	seq_printf(m, "%u pinned mappable objects, %zu bytes\n",
		   mappable_count, mappable_size);
	seq_printf(m, "%u fault mappable objects, %zu bytes\n",
		   count, size);

	seq_printf(m, "%zu [%lu] gtt total\n",
		   dev_priv->gtt.base.total,
		   dev_priv->gtt.mappable_end - dev_priv->gtt.base.start);

	seq_putc(m, '\n');
	list_for_each_entry_reverse(file, &dev->filelist, lhead) {
		struct file_stats stats;

		memset(&stats, 0, sizeof(stats));
		idr_for_each(&file->object_idr, per_file_stats, &stats);
		seq_printf(m, "%s: %u objects, %zu bytes (%zu active, %zu inactive, %zu unbound)\n",
			   get_pid_task(file->pid, PIDTYPE_PID)->comm,
			   stats.count,
			   stats.total,
			   stats.active,
			   stats.inactive,
			   stats.unbound);
	}

	mutex_unlock(&dev->struct_mutex);

	return 0;
}

static int i915_gem_gtt_info(struct seq_file *m, void *data)
{
	struct drm_info_node *node = (struct drm_info_node *) m->private;
	struct drm_device *dev = node->minor->dev;
	uintptr_t list = (uintptr_t) node->info_ent->data;
	struct drm_i915_private *dev_priv = dev->dev_private;
	struct drm_i915_gem_object *obj;
	size_t total_obj_size, total_gtt_size;
	int count, ret;

	ret = mutex_lock_interruptible(&dev->struct_mutex);
	if (ret)
		return ret;

	total_obj_size = total_gtt_size = count = 0;
	list_for_each_entry(obj, &dev_priv->mm.bound_list, global_list) {
		if (list == PINNED_LIST && obj->pin_count == 0)
			continue;

		seq_puts(m, "   ");
		describe_obj(m, obj);
		seq_putc(m, '\n');
		total_obj_size += obj->base.size;
		total_gtt_size += i915_gem_obj_ggtt_size(obj);
		count++;
	}

	mutex_unlock(&dev->struct_mutex);

	seq_printf(m, "Total %d objects, %zu bytes, %zu GTT size\n",
		   count, total_obj_size, total_gtt_size);

	return 0;
}

static int i915_gem_pageflip_info(struct seq_file *m, void *data)
{
	struct drm_info_node *node = (struct drm_info_node *) m->private;
	struct drm_device *dev = node->minor->dev;
	unsigned long flags;
	struct intel_crtc *crtc;

	list_for_each_entry(crtc, &dev->mode_config.crtc_list, base.head) {
		const char pipe = pipe_name(crtc->pipe);
		const char plane = plane_name(crtc->plane);
		struct intel_unpin_work *work;

		spin_lock_irqsave(&dev->event_lock, flags);
		work = crtc->unpin_work;
		if (work == NULL) {
			seq_printf(m, "No flip due on pipe %c (plane %c)\n",
				   pipe, plane);
		} else {
			if (atomic_read(&work->pending) < INTEL_FLIP_COMPLETE) {
				seq_printf(m, "Flip queued on pipe %c (plane %c)\n",
					   pipe, plane);
			} else {
				seq_printf(m, "Flip pending (waiting for vsync) on pipe %c (plane %c)\n",
					   pipe, plane);
			}
			if (work->enable_stall_check)
				seq_puts(m, "Stall check enabled, ");
			else
				seq_puts(m, "Stall check waiting for page flip ioctl, ");
			seq_printf(m, "%d prepares\n", atomic_read(&work->pending));

			if (work->old_fb_obj) {
				struct drm_i915_gem_object *obj = work->old_fb_obj;
				if (obj)
					seq_printf(m, "Old framebuffer gtt_offset 0x%08lx\n",
						   i915_gem_obj_ggtt_offset(obj));
			}
			if (work->pending_flip_obj) {
				struct drm_i915_gem_object *obj = work->pending_flip_obj;
				if (obj)
					seq_printf(m, "New framebuffer gtt_offset 0x%08lx\n",
						   i915_gem_obj_ggtt_offset(obj));
			}
		}
		spin_unlock_irqrestore(&dev->event_lock, flags);
	}

	return 0;
}

static int i915_gem_request_info(struct seq_file *m, void *data)
{
	struct drm_info_node *node = (struct drm_info_node *) m->private;
	struct drm_device *dev = node->minor->dev;
	drm_i915_private_t *dev_priv = dev->dev_private;
	struct intel_ring_buffer *ring;
	struct drm_i915_gem_request *gem_request;
	int ret, count, i;

	ret = mutex_lock_interruptible(&dev->struct_mutex);
	if (ret)
		return ret;

	count = 0;
	for_each_ring(ring, dev_priv, i) {
		if (list_empty(&ring->request_list))
			continue;

		seq_printf(m, "%s requests:\n", ring->name);
		list_for_each_entry(gem_request,
				    &ring->request_list,
				    list) {
			seq_printf(m, "    %d @ %d\n",
				   gem_request->seqno,
				   (int) (jiffies - gem_request->emitted_jiffies));
		}
		count++;
	}
	mutex_unlock(&dev->struct_mutex);

	if (count == 0)
		seq_puts(m, "No requests\n");

	return 0;
}

static void i915_ring_seqno_info(struct seq_file *m,
				 struct intel_ring_buffer *ring)
{
	if (ring->get_seqno) {
		seq_printf(m, "Current sequence (%s): %u\n",
			   ring->name, ring->get_seqno(ring, false));
	}
}

static int i915_gem_seqno_info(struct seq_file *m, void *data)
{
	struct drm_info_node *node = (struct drm_info_node *) m->private;
	struct drm_device *dev = node->minor->dev;
	drm_i915_private_t *dev_priv = dev->dev_private;
	struct intel_ring_buffer *ring;
	int ret, i;

	ret = mutex_lock_interruptible(&dev->struct_mutex);
	if (ret)
		return ret;
	intel_runtime_pm_get(dev_priv);

	for_each_ring(ring, dev_priv, i)
		i915_ring_seqno_info(m, ring);

	intel_runtime_pm_put(dev_priv);
	mutex_unlock(&dev->struct_mutex);

	return 0;
}


static int i915_interrupt_info(struct seq_file *m, void *data)
{
	struct drm_info_node *node = (struct drm_info_node *) m->private;
	struct drm_device *dev = node->minor->dev;
	drm_i915_private_t *dev_priv = dev->dev_private;
	struct intel_ring_buffer *ring;
	int ret, i, pipe;

	ret = mutex_lock_interruptible(&dev->struct_mutex);
	if (ret)
		return ret;
	intel_runtime_pm_get(dev_priv);

	if (INTEL_INFO(dev)->gen >= 8) {
		int i;
		seq_printf(m, "Master Interrupt Control:\t%08x\n",
			   I915_READ(GEN8_MASTER_IRQ));

		for (i = 0; i < 4; i++) {
			seq_printf(m, "GT Interrupt IMR %d:\t%08x\n",
				   i, I915_READ(GEN8_GT_IMR(i)));
			seq_printf(m, "GT Interrupt IIR %d:\t%08x\n",
				   i, I915_READ(GEN8_GT_IIR(i)));
			seq_printf(m, "GT Interrupt IER %d:\t%08x\n",
				   i, I915_READ(GEN8_GT_IER(i)));
		}

		for_each_pipe(i) {
			seq_printf(m, "Pipe %c IMR:\t%08x\n",
				   pipe_name(i),
				   I915_READ(GEN8_DE_PIPE_IMR(i)));
			seq_printf(m, "Pipe %c IIR:\t%08x\n",
				   pipe_name(i),
				   I915_READ(GEN8_DE_PIPE_IIR(i)));
			seq_printf(m, "Pipe %c IER:\t%08x\n",
				   pipe_name(i),
				   I915_READ(GEN8_DE_PIPE_IER(i)));
		}

		seq_printf(m, "Display Engine port interrupt mask:\t%08x\n",
			   I915_READ(GEN8_DE_PORT_IMR));
		seq_printf(m, "Display Engine port interrupt identity:\t%08x\n",
			   I915_READ(GEN8_DE_PORT_IIR));
		seq_printf(m, "Display Engine port interrupt enable:\t%08x\n",
			   I915_READ(GEN8_DE_PORT_IER));

		seq_printf(m, "Display Engine misc interrupt mask:\t%08x\n",
			   I915_READ(GEN8_DE_MISC_IMR));
		seq_printf(m, "Display Engine misc interrupt identity:\t%08x\n",
			   I915_READ(GEN8_DE_MISC_IIR));
		seq_printf(m, "Display Engine misc interrupt enable:\t%08x\n",
			   I915_READ(GEN8_DE_MISC_IER));

		seq_printf(m, "PCU interrupt mask:\t%08x\n",
			   I915_READ(GEN8_PCU_IMR));
		seq_printf(m, "PCU interrupt identity:\t%08x\n",
			   I915_READ(GEN8_PCU_IIR));
		seq_printf(m, "PCU interrupt enable:\t%08x\n",
			   I915_READ(GEN8_PCU_IER));
	} else if (IS_VALLEYVIEW(dev)) {
		seq_printf(m, "Display IER:\t%08x\n",
			   I915_READ(VLV_IER));
		seq_printf(m, "Display IIR:\t%08x\n",
			   I915_READ(VLV_IIR));
		seq_printf(m, "Display IIR_RW:\t%08x\n",
			   I915_READ(VLV_IIR_RW));
		seq_printf(m, "Display IMR:\t%08x\n",
			   I915_READ(VLV_IMR));
		for_each_pipe(pipe)
			seq_printf(m, "Pipe %c stat:\t%08x\n",
				   pipe_name(pipe),
				   I915_READ(PIPESTAT(pipe)));

		seq_printf(m, "Master IER:\t%08x\n",
			   I915_READ(VLV_MASTER_IER));

		seq_printf(m, "Render IER:\t%08x\n",
			   I915_READ(GTIER));
		seq_printf(m, "Render IIR:\t%08x\n",
			   I915_READ(GTIIR));
		seq_printf(m, "Render IMR:\t%08x\n",
			   I915_READ(GTIMR));

		seq_printf(m, "PM IER:\t\t%08x\n",
			   I915_READ(GEN6_PMIER));
		seq_printf(m, "PM IIR:\t\t%08x\n",
			   I915_READ(GEN6_PMIIR));
		seq_printf(m, "PM IMR:\t\t%08x\n",
			   I915_READ(GEN6_PMIMR));

		seq_printf(m, "Port hotplug:\t%08x\n",
			   I915_READ(PORT_HOTPLUG_EN));
		seq_printf(m, "DPFLIPSTAT:\t%08x\n",
			   I915_READ(VLV_DPFLIPSTAT));
		seq_printf(m, "DPINVGTT:\t%08x\n",
			   I915_READ(DPINVGTT));

	} else if (!HAS_PCH_SPLIT(dev)) {
		seq_printf(m, "Interrupt enable:    %08x\n",
			   I915_READ(IER));
		seq_printf(m, "Interrupt identity:  %08x\n",
			   I915_READ(IIR));
		seq_printf(m, "Interrupt mask:      %08x\n",
			   I915_READ(IMR));
		for_each_pipe(pipe)
			seq_printf(m, "Pipe %c stat:         %08x\n",
				   pipe_name(pipe),
				   I915_READ(PIPESTAT(pipe)));
	} else {
		seq_printf(m, "North Display Interrupt enable:		%08x\n",
			   I915_READ(DEIER));
		seq_printf(m, "North Display Interrupt identity:	%08x\n",
			   I915_READ(DEIIR));
		seq_printf(m, "North Display Interrupt mask:		%08x\n",
			   I915_READ(DEIMR));
		seq_printf(m, "South Display Interrupt enable:		%08x\n",
			   I915_READ(SDEIER));
		seq_printf(m, "South Display Interrupt identity:	%08x\n",
			   I915_READ(SDEIIR));
		seq_printf(m, "South Display Interrupt mask:		%08x\n",
			   I915_READ(SDEIMR));
		seq_printf(m, "Graphics Interrupt enable:		%08x\n",
			   I915_READ(GTIER));
		seq_printf(m, "Graphics Interrupt identity:		%08x\n",
			   I915_READ(GTIIR));
		seq_printf(m, "Graphics Interrupt mask:		%08x\n",
			   I915_READ(GTIMR));
	}
	seq_printf(m, "Interrupts received: %d\n",
		   atomic_read(&dev_priv->irq_received));
	for_each_ring(ring, dev_priv, i) {
		if (INTEL_INFO(dev)->gen >= 6) {
			seq_printf(m,
				   "Graphics Interrupt mask (%s):	%08x\n",
				   ring->name, I915_READ_IMR(ring));
		}
		i915_ring_seqno_info(m, ring);
	}
	intel_runtime_pm_put(dev_priv);
	mutex_unlock(&dev->struct_mutex);

	return 0;
}

static int i915_gem_fence_regs_info(struct seq_file *m, void *data)
{
	struct drm_info_node *node = (struct drm_info_node *) m->private;
	struct drm_device *dev = node->minor->dev;
	drm_i915_private_t *dev_priv = dev->dev_private;
	int i, ret;

	ret = mutex_lock_interruptible(&dev->struct_mutex);
	if (ret)
		return ret;

	seq_printf(m, "Reserved fences = %d\n", dev_priv->fence_reg_start);
	seq_printf(m, "Total fences = %d\n", dev_priv->num_fence_regs);
	for (i = 0; i < dev_priv->num_fence_regs; i++) {
		struct drm_i915_gem_object *obj = dev_priv->fence_regs[i].obj;

		seq_printf(m, "Fence %d, pin count = %d, object = ",
			   i, dev_priv->fence_regs[i].pin_count);
		if (obj == NULL)
			seq_puts(m, "unused");
		else
			describe_obj(m, obj);
		seq_putc(m, '\n');
	}

	mutex_unlock(&dev->struct_mutex);
	return 0;
}

static int i915_hws_info(struct seq_file *m, void *data)
{
	struct drm_info_node *node = (struct drm_info_node *) m->private;
	struct drm_device *dev = node->minor->dev;
	drm_i915_private_t *dev_priv = dev->dev_private;
	struct intel_ring_buffer *ring;
	const u32 *hws;
	int i;

	ring = &dev_priv->ring[(uintptr_t)node->info_ent->data];
	hws = ring->status_page.page_addr;
	if (hws == NULL)
		return 0;

	for (i = 0; i < 4096 / sizeof(u32) / 4; i += 4) {
		seq_printf(m, "0x%08x: 0x%08x 0x%08x 0x%08x 0x%08x\n",
			   i * 4,
			   hws[i], hws[i + 1], hws[i + 2], hws[i + 3]);
	}
	return 0;
}

static ssize_t
i915_error_state_write(struct file *filp,
		       const char __user *ubuf,
		       size_t cnt,
		       loff_t *ppos)
{
	struct i915_error_state_file_priv *error_priv = filp->private_data;
	struct drm_device *dev = error_priv->dev;
	int ret;

	DRM_DEBUG_DRIVER("Resetting error state\n");

	ret = mutex_lock_interruptible(&dev->struct_mutex);
	if (ret)
		return ret;

	i915_destroy_error_state(dev);
	mutex_unlock(&dev->struct_mutex);

	return cnt;
}

static int i915_error_state_open(struct inode *inode, struct file *file)
{
	struct drm_device *dev = inode->i_private;
	struct i915_error_state_file_priv *error_priv;

	error_priv = kzalloc(sizeof(*error_priv), GFP_KERNEL);
	if (!error_priv)
		return -ENOMEM;

	error_priv->dev = dev;

	i915_error_state_get(dev, error_priv);

	file->private_data = error_priv;

	return 0;
}

static int i915_error_state_release(struct inode *inode, struct file *file)
{
	struct i915_error_state_file_priv *error_priv = file->private_data;

	i915_error_state_put(error_priv);
	kfree(error_priv);

	return 0;
}

static ssize_t i915_error_state_read(struct file *file, char __user *userbuf,
				     size_t count, loff_t *pos)
{
	struct i915_error_state_file_priv *error_priv = file->private_data;
	struct drm_i915_error_state_buf error_str;
	loff_t tmp_pos = 0;
	ssize_t ret_count = 0;
	int ret;

	ret = i915_error_state_buf_init(&error_str, count, *pos);
	if (ret)
		return ret;

	ret = i915_error_state_to_str(&error_str, error_priv);
	if (ret)
		goto out;

	ret_count = simple_read_from_buffer(userbuf, count, &tmp_pos,
					    error_str.buf,
					    error_str.bytes);

	if (ret_count < 0)
		ret = ret_count;
	else
		*pos = error_str.start + ret_count;
out:
	i915_error_state_buf_release(&error_str);
	return ret ?: ret_count;
}

static const struct file_operations i915_error_state_fops = {
	.owner = THIS_MODULE,
	.open = i915_error_state_open,
	.read = i915_error_state_read,
	.write = i915_error_state_write,
	.llseek = default_llseek,
	.release = i915_error_state_release,
};

static int
i915_next_seqno_get(void *data, u64 *val)
{
	struct drm_device *dev = data;
	drm_i915_private_t *dev_priv = dev->dev_private;
	int ret;

	ret = mutex_lock_interruptible(&dev->struct_mutex);
	if (ret)
		return ret;

	*val = dev_priv->next_seqno;
	mutex_unlock(&dev->struct_mutex);

	return 0;
}

static int
i915_next_seqno_set(void *data, u64 val)
{
	struct drm_device *dev = data;
	int ret;

	ret = mutex_lock_interruptible(&dev->struct_mutex);
	if (ret)
		return ret;

	ret = i915_gem_set_seqno(dev, val);
	mutex_unlock(&dev->struct_mutex);

	return ret;
}

DEFINE_SIMPLE_ATTRIBUTE(i915_next_seqno_fops,
			i915_next_seqno_get, i915_next_seqno_set,
			"0x%llx\n");

static int i915_rstdby_delays(struct seq_file *m, void *unused)
{
	struct drm_info_node *node = (struct drm_info_node *) m->private;
	struct drm_device *dev = node->minor->dev;
	drm_i915_private_t *dev_priv = dev->dev_private;
	u16 crstanddelay;
	int ret;

	ret = mutex_lock_interruptible(&dev->struct_mutex);
	if (ret)
		return ret;
	intel_runtime_pm_get(dev_priv);

	crstanddelay = I915_READ16(CRSTANDVID);

	intel_runtime_pm_put(dev_priv);
	mutex_unlock(&dev->struct_mutex);

	seq_printf(m, "w/ctx: %d, w/o ctx: %d\n", (crstanddelay >> 8) & 0x3f, (crstanddelay & 0x3f));

	return 0;
}

static int i915_cur_delayinfo(struct seq_file *m, void *unused)
{
	struct drm_info_node *node = (struct drm_info_node *) m->private;
	struct drm_device *dev = node->minor->dev;
	drm_i915_private_t *dev_priv = dev->dev_private;
	int ret = 0;

	intel_runtime_pm_get(dev_priv);

	flush_delayed_work(&dev_priv->rps.delayed_resume_work);

	if (IS_GEN5(dev)) {
		u16 rgvswctl = I915_READ16(MEMSWCTL);
		u16 rgvstat = I915_READ16(MEMSTAT_ILK);

		seq_printf(m, "Requested P-state: %d\n", (rgvswctl >> 8) & 0xf);
		seq_printf(m, "Requested VID: %d\n", rgvswctl & 0x3f);
		seq_printf(m, "Current VID: %d\n", (rgvstat & MEMSTAT_VID_MASK) >>
			   MEMSTAT_VID_SHIFT);
		seq_printf(m, "Current P-state: %d\n",
			   (rgvstat & MEMSTAT_PSTATE_MASK) >> MEMSTAT_PSTATE_SHIFT);
	} else if ((IS_GEN6(dev) || IS_GEN7(dev)) && !IS_VALLEYVIEW(dev)) {
		u32 gt_perf_status = I915_READ(GEN6_GT_PERF_STATUS);
		u32 rp_state_limits = I915_READ(GEN6_RP_STATE_LIMITS);
		u32 rp_state_cap = I915_READ(GEN6_RP_STATE_CAP);
		u32 rpstat, cagf, reqf;
		u32 rpupei, rpcurup, rpprevup;
		u32 rpdownei, rpcurdown, rpprevdown;
		int max_freq;

		/* RPSTAT1 is in the GT power well */
		ret = mutex_lock_interruptible(&dev->struct_mutex);
		if (ret)
			goto out;

		gen6_gt_force_wake_get(dev_priv, FORCEWAKE_ALL);

		reqf = I915_READ(GEN6_RPNSWREQ);
		reqf &= ~GEN6_TURBO_DISABLE;
		if (IS_HASWELL(dev))
			reqf >>= 24;
		else
			reqf >>= 25;
		reqf *= GT_FREQUENCY_MULTIPLIER;

		rpstat = I915_READ(GEN6_RPSTAT1);
		rpupei = I915_READ(GEN6_RP_CUR_UP_EI);
		rpcurup = I915_READ(GEN6_RP_CUR_UP);
		rpprevup = I915_READ(GEN6_RP_PREV_UP);
		rpdownei = I915_READ(GEN6_RP_CUR_DOWN_EI);
		rpcurdown = I915_READ(GEN6_RP_CUR_DOWN);
		rpprevdown = I915_READ(GEN6_RP_PREV_DOWN);
		if (IS_HASWELL(dev))
			cagf = (rpstat & HSW_CAGF_MASK) >> HSW_CAGF_SHIFT;
		else
			cagf = (rpstat & GEN6_CAGF_MASK) >> GEN6_CAGF_SHIFT;
		cagf *= GT_FREQUENCY_MULTIPLIER;

		gen6_gt_force_wake_put(dev_priv, FORCEWAKE_ALL);
		mutex_unlock(&dev->struct_mutex);

		seq_printf(m, "GT_PERF_STATUS: 0x%08x\n", gt_perf_status);
		seq_printf(m, "RPSTAT1: 0x%08x\n", rpstat);
		seq_printf(m, "Render p-state ratio: %d\n",
			   (gt_perf_status & 0xff00) >> 8);
		seq_printf(m, "Render p-state VID: %d\n",
			   gt_perf_status & 0xff);
		seq_printf(m, "Render p-state limit: %d\n",
			   rp_state_limits & 0xff);
		seq_printf(m, "RPNSWREQ: %dMHz\n", reqf);
		seq_printf(m, "CAGF: %dMHz\n", cagf);
		seq_printf(m, "RP CUR UP EI: %dus\n", rpupei &
			   GEN6_CURICONT_MASK);
		seq_printf(m, "RP CUR UP: %dus\n", rpcurup &
			   GEN6_CURBSYTAVG_MASK);
		seq_printf(m, "RP PREV UP: %dus\n", rpprevup &
			   GEN6_CURBSYTAVG_MASK);
		seq_printf(m, "RP CUR DOWN EI: %dus\n", rpdownei &
			   GEN6_CURIAVG_MASK);
		seq_printf(m, "RP CUR DOWN: %dus\n", rpcurdown &
			   GEN6_CURBSYTAVG_MASK);
		seq_printf(m, "RP PREV DOWN: %dus\n", rpprevdown &
			   GEN6_CURBSYTAVG_MASK);

		max_freq = (rp_state_cap & 0xff0000) >> 16;
		seq_printf(m, "Lowest (RPN) frequency: %dMHz\n",
			   max_freq * GT_FREQUENCY_MULTIPLIER);

		max_freq = (rp_state_cap & 0xff00) >> 8;
		seq_printf(m, "Nominal (RP1) frequency: %dMHz\n",
			   max_freq * GT_FREQUENCY_MULTIPLIER);

		max_freq = rp_state_cap & 0xff;
		seq_printf(m, "Max non-overclocked (RP0) frequency: %dMHz\n",
			   max_freq * GT_FREQUENCY_MULTIPLIER);

		seq_printf(m, "Max overclocked frequency: %dMHz\n",
			   dev_priv->rps.hw_max * GT_FREQUENCY_MULTIPLIER);
	} else if (IS_VALLEYVIEW(dev)) {
		u32 freq_sts, val;

		mutex_lock(&dev_priv->rps.hw_lock);
		freq_sts = vlv_punit_read(dev_priv, PUNIT_REG_GPU_FREQ_STS);
		seq_printf(m, "PUNIT_REG_GPU_FREQ_STS: 0x%08x\n", freq_sts);
		seq_printf(m, "DDR freq: %d MHz\n", dev_priv->mem_freq);

		val = valleyview_rps_max_freq(dev_priv);
		seq_printf(m, "max GPU freq: %d MHz\n",
			   vlv_gpu_freq(dev_priv, val));

		val = valleyview_rps_min_freq(dev_priv);
		seq_printf(m, "min GPU freq: %d MHz\n",
			   vlv_gpu_freq(dev_priv, val));

		seq_printf(m, "current GPU freq: %d MHz\n",
			   vlv_gpu_freq(dev_priv, (freq_sts >> 8) & 0xff));
		mutex_unlock(&dev_priv->rps.hw_lock);
	} else {
		seq_puts(m, "no P-state info available\n");
	}

out:
	intel_runtime_pm_put(dev_priv);
	return ret;
}

static int i915_delayfreq_table(struct seq_file *m, void *unused)
{
	struct drm_info_node *node = (struct drm_info_node *) m->private;
	struct drm_device *dev = node->minor->dev;
	drm_i915_private_t *dev_priv = dev->dev_private;
	u32 delayfreq;
	int ret, i;

	ret = mutex_lock_interruptible(&dev->struct_mutex);
	if (ret)
		return ret;
	intel_runtime_pm_get(dev_priv);

	for (i = 0; i < 16; i++) {
		delayfreq = I915_READ(PXVFREQ_BASE + i * 4);
		seq_printf(m, "P%02dVIDFREQ: 0x%08x (VID: %d)\n", i, delayfreq,
			   (delayfreq & PXVFREQ_PX_MASK) >> PXVFREQ_PX_SHIFT);
	}

	intel_runtime_pm_put(dev_priv);

	mutex_unlock(&dev->struct_mutex);

	return 0;
}

static inline int MAP_TO_MV(int map)
{
	return 1250 - (map * 25);
}

static int i915_inttoext_table(struct seq_file *m, void *unused)
{
	struct drm_info_node *node = (struct drm_info_node *) m->private;
	struct drm_device *dev = node->minor->dev;
	drm_i915_private_t *dev_priv = dev->dev_private;
	u32 inttoext;
	int ret, i;

	ret = mutex_lock_interruptible(&dev->struct_mutex);
	if (ret)
		return ret;
	intel_runtime_pm_get(dev_priv);

	for (i = 1; i <= 32; i++) {
		inttoext = I915_READ(INTTOEXT_BASE_ILK + i * 4);
		seq_printf(m, "INTTOEXT%02d: 0x%08x\n", i, inttoext);
	}

	intel_runtime_pm_put(dev_priv);
	mutex_unlock(&dev->struct_mutex);

	return 0;
}

static int ironlake_drpc_info(struct seq_file *m)
{
	struct drm_info_node *node = (struct drm_info_node *) m->private;
	struct drm_device *dev = node->minor->dev;
	drm_i915_private_t *dev_priv = dev->dev_private;
	u32 rgvmodectl, rstdbyctl;
	u16 crstandvid;
	int ret;

	ret = mutex_lock_interruptible(&dev->struct_mutex);
	if (ret)
		return ret;
	intel_runtime_pm_get(dev_priv);

	rgvmodectl = I915_READ(MEMMODECTL);
	rstdbyctl = I915_READ(RSTDBYCTL);
	crstandvid = I915_READ16(CRSTANDVID);

	intel_runtime_pm_put(dev_priv);
	mutex_unlock(&dev->struct_mutex);

	seq_printf(m, "HD boost: %s\n", (rgvmodectl & MEMMODE_BOOST_EN) ?
		   "yes" : "no");
	seq_printf(m, "Boost freq: %d\n",
		   (rgvmodectl & MEMMODE_BOOST_FREQ_MASK) >>
		   MEMMODE_BOOST_FREQ_SHIFT);
	seq_printf(m, "HW control enabled: %s\n",
		   rgvmodectl & MEMMODE_HWIDLE_EN ? "yes" : "no");
	seq_printf(m, "SW control enabled: %s\n",
		   rgvmodectl & MEMMODE_SWMODE_EN ? "yes" : "no");
	seq_printf(m, "Gated voltage change: %s\n",
		   rgvmodectl & MEMMODE_RCLK_GATE ? "yes" : "no");
	seq_printf(m, "Starting frequency: P%d\n",
		   (rgvmodectl & MEMMODE_FSTART_MASK) >> MEMMODE_FSTART_SHIFT);
	seq_printf(m, "Max P-state: P%d\n",
		   (rgvmodectl & MEMMODE_FMAX_MASK) >> MEMMODE_FMAX_SHIFT);
	seq_printf(m, "Min P-state: P%d\n", (rgvmodectl & MEMMODE_FMIN_MASK));
	seq_printf(m, "RS1 VID: %d\n", (crstandvid & 0x3f));
	seq_printf(m, "RS2 VID: %d\n", ((crstandvid >> 8) & 0x3f));
	seq_printf(m, "Render standby enabled: %s\n",
		   (rstdbyctl & RCX_SW_EXIT) ? "no" : "yes");
	seq_puts(m, "Current RS state: ");
	switch (rstdbyctl & RSX_STATUS_MASK) {
	case RSX_STATUS_ON:
		seq_puts(m, "on\n");
		break;
	case RSX_STATUS_RC1:
		seq_puts(m, "RC1\n");
		break;
	case RSX_STATUS_RC1E:
		seq_puts(m, "RC1E\n");
		break;
	case RSX_STATUS_RS1:
		seq_puts(m, "RS1\n");
		break;
	case RSX_STATUS_RS2:
		seq_puts(m, "RS2 (RC6)\n");
		break;
	case RSX_STATUS_RS3:
		seq_puts(m, "RC3 (RC6+)\n");
		break;
	default:
		seq_puts(m, "unknown\n");
		break;
	}

	return 0;
}

static int gen6_drpc_info(struct seq_file *m)
{

	struct drm_info_node *node = (struct drm_info_node *) m->private;
	struct drm_device *dev = node->minor->dev;
	struct drm_i915_private *dev_priv = dev->dev_private;
	u32 rpmodectl1, gt_core_status, rcctl1, rc6vids = 0;
	unsigned forcewake_count;
	int count = 0, ret;

	ret = mutex_lock_interruptible(&dev->struct_mutex);
	if (ret)
		return ret;
	intel_runtime_pm_get(dev_priv);

	spin_lock_irq(&dev_priv->uncore.lock);
	forcewake_count = dev_priv->uncore.forcewake_count;
	spin_unlock_irq(&dev_priv->uncore.lock);

	if (forcewake_count) {
		seq_puts(m, "RC information inaccurate because somebody "
			    "holds a forcewake reference \n");
	} else {
		/* NB: we cannot use forcewake, else we read the wrong values */
		while (count++ < 50 && (I915_READ_NOTRACE(FORCEWAKE_ACK) & 1))
			udelay(10);
		seq_printf(m, "RC information accurate: %s\n", yesno(count < 51));
	}

	gt_core_status = readl(dev_priv->regs + GEN6_GT_CORE_STATUS);
	trace_i915_reg_rw(false, GEN6_GT_CORE_STATUS, gt_core_status, 4, true);

	rpmodectl1 = I915_READ(GEN6_RP_CONTROL);
	rcctl1 = I915_READ(GEN6_RC_CONTROL);
	mutex_unlock(&dev->struct_mutex);
	mutex_lock(&dev_priv->rps.hw_lock);
	sandybridge_pcode_read(dev_priv, GEN6_PCODE_READ_RC6VIDS, &rc6vids);
	mutex_unlock(&dev_priv->rps.hw_lock);

	intel_runtime_pm_put(dev_priv);

	seq_printf(m, "Video Turbo Mode: %s\n",
		   yesno(rpmodectl1 & GEN6_RP_MEDIA_TURBO));
	seq_printf(m, "HW control enabled: %s\n",
		   yesno(rpmodectl1 & GEN6_RP_ENABLE));
	seq_printf(m, "SW control enabled: %s\n",
		   yesno((rpmodectl1 & GEN6_RP_MEDIA_MODE_MASK) ==
			  GEN6_RP_MEDIA_SW_MODE));
	seq_printf(m, "RC1e Enabled: %s\n",
		   yesno(rcctl1 & GEN6_RC_CTL_RC1e_ENABLE));
	seq_printf(m, "RC6 Enabled: %s\n",
		   yesno(rcctl1 & GEN6_RC_CTL_RC6_ENABLE));
	seq_printf(m, "Deep RC6 Enabled: %s\n",
		   yesno(rcctl1 & GEN6_RC_CTL_RC6p_ENABLE));
	seq_printf(m, "Deepest RC6 Enabled: %s\n",
		   yesno(rcctl1 & GEN6_RC_CTL_RC6pp_ENABLE));
	seq_puts(m, "Current RC state: ");
	switch (gt_core_status & GEN6_RCn_MASK) {
	case GEN6_RC0:
		if (gt_core_status & GEN6_CORE_CPD_STATE_MASK)
			seq_puts(m, "Core Power Down\n");
		else
			seq_puts(m, "on\n");
		break;
	case GEN6_RC3:
		seq_puts(m, "RC3\n");
		break;
	case GEN6_RC6:
		seq_puts(m, "RC6\n");
		break;
	case GEN6_RC7:
		seq_puts(m, "RC7\n");
		break;
	default:
		seq_puts(m, "Unknown\n");
		break;
	}

	seq_printf(m, "Core Power Down: %s\n",
		   yesno(gt_core_status & GEN6_CORE_CPD_STATE_MASK));

	/* Not exactly sure what this is */
	seq_printf(m, "RC6 \"Locked to RPn\" residency since boot: %u\n",
		   I915_READ(GEN6_GT_GFX_RC6_LOCKED));
	seq_printf(m, "RC6 residency since boot: %u\n",
		   I915_READ(GEN6_GT_GFX_RC6));
	seq_printf(m, "RC6+ residency since boot: %u\n",
		   I915_READ(GEN6_GT_GFX_RC6p));
	seq_printf(m, "RC6++ residency since boot: %u\n",
		   I915_READ(GEN6_GT_GFX_RC6pp));

	seq_printf(m, "RC6   voltage: %dmV\n",
		   GEN6_DECODE_RC6_VID(((rc6vids >> 0) & 0xff)));
	seq_printf(m, "RC6+  voltage: %dmV\n",
		   GEN6_DECODE_RC6_VID(((rc6vids >> 8) & 0xff)));
	seq_printf(m, "RC6++ voltage: %dmV\n",
		   GEN6_DECODE_RC6_VID(((rc6vids >> 16) & 0xff)));
	return 0;
}

static int i915_drpc_info(struct seq_file *m, void *unused)
{
	struct drm_info_node *node = (struct drm_info_node *) m->private;
	struct drm_device *dev = node->minor->dev;

	if (IS_GEN6(dev) || IS_GEN7(dev))
		return gen6_drpc_info(m);
	else
		return ironlake_drpc_info(m);
}

static int i915_fbc_status(struct seq_file *m, void *unused)
{
	struct drm_info_node *node = (struct drm_info_node *) m->private;
	struct drm_device *dev = node->minor->dev;
	drm_i915_private_t *dev_priv = dev->dev_private;

	if (!I915_HAS_FBC(dev)) {
		seq_puts(m, "FBC unsupported on this chipset\n");
		return 0;
	}

	if (intel_fbc_enabled(dev)) {
		seq_puts(m, "FBC enabled\n");
	} else {
		seq_puts(m, "FBC disabled: ");
		switch (dev_priv->fbc.no_fbc_reason) {
		case FBC_OK:
			seq_puts(m, "FBC actived, but currently disabled in hardware");
			break;
		case FBC_UNSUPPORTED:
			seq_puts(m, "unsupported by this chipset");
			break;
		case FBC_NO_OUTPUT:
			seq_puts(m, "no outputs");
			break;
		case FBC_STOLEN_TOO_SMALL:
			seq_puts(m, "not enough stolen memory");
			break;
		case FBC_UNSUPPORTED_MODE:
			seq_puts(m, "mode not supported");
			break;
		case FBC_MODE_TOO_LARGE:
			seq_puts(m, "mode too large");
			break;
		case FBC_BAD_PLANE:
			seq_puts(m, "FBC unsupported on plane");
			break;
		case FBC_NOT_TILED:
			seq_puts(m, "scanout buffer not tiled");
			break;
		case FBC_MULTIPLE_PIPES:
			seq_puts(m, "multiple pipes are enabled");
			break;
		case FBC_MODULE_PARAM:
			seq_puts(m, "disabled per module param (default off)");
			break;
		case FBC_CHIP_DEFAULT:
			seq_puts(m, "disabled per chip default");
			break;
		default:
			seq_puts(m, "unknown reason");
		}
		seq_putc(m, '\n');
	}
	return 0;
}

static int i915_ips_status(struct seq_file *m, void *unused)
{
	struct drm_info_node *node = (struct drm_info_node *) m->private;
	struct drm_device *dev = node->minor->dev;
	struct drm_i915_private *dev_priv = dev->dev_private;

	if (!HAS_IPS(dev)) {
		seq_puts(m, "not supported\n");
		return 0;
	}

	if (I915_READ(IPS_CTL) & IPS_ENABLE)
		seq_puts(m, "enabled\n");
	else
		seq_puts(m, "disabled\n");

	return 0;
}

static int i915_sr_status(struct seq_file *m, void *unused)
{
	struct drm_info_node *node = (struct drm_info_node *) m->private;
	struct drm_device *dev = node->minor->dev;
	drm_i915_private_t *dev_priv = dev->dev_private;
	bool sr_enabled = false;

	if (HAS_PCH_SPLIT(dev))
		sr_enabled = I915_READ(WM1_LP_ILK) & WM1_LP_SR_EN;
	else if (IS_CRESTLINE(dev) || IS_I945G(dev) || IS_I945GM(dev))
		sr_enabled = I915_READ(FW_BLC_SELF) & FW_BLC_SELF_EN;
	else if (IS_I915GM(dev))
		sr_enabled = I915_READ(INSTPM) & INSTPM_SELF_EN;
	else if (IS_PINEVIEW(dev))
		sr_enabled = I915_READ(DSPFW3) & PINEVIEW_SELF_REFRESH_EN;

	seq_printf(m, "self-refresh: %s\n",
		   sr_enabled ? "enabled" : "disabled");

	return 0;
}

static int i915_emon_status(struct seq_file *m, void *unused)
{
	struct drm_info_node *node = (struct drm_info_node *) m->private;
	struct drm_device *dev = node->minor->dev;
	drm_i915_private_t *dev_priv = dev->dev_private;
	unsigned long temp, chipset, gfx;
	int ret;

	if (!IS_GEN5(dev))
		return -ENODEV;

	ret = mutex_lock_interruptible(&dev->struct_mutex);
	if (ret)
		return ret;

	temp = i915_mch_val(dev_priv);
	chipset = i915_chipset_val(dev_priv);
	gfx = i915_gfx_val(dev_priv);
	mutex_unlock(&dev->struct_mutex);

	seq_printf(m, "GMCH temp: %ld\n", temp);
	seq_printf(m, "Chipset power: %ld\n", chipset);
	seq_printf(m, "GFX power: %ld\n", gfx);
	seq_printf(m, "Total power: %ld\n", chipset + gfx);

	return 0;
}

static int i915_ring_freq_table(struct seq_file *m, void *unused)
{
	struct drm_info_node *node = (struct drm_info_node *) m->private;
	struct drm_device *dev = node->minor->dev;
	drm_i915_private_t *dev_priv = dev->dev_private;
	int ret;
	int gpu_freq, ia_freq;

	if (!(IS_GEN6(dev) || IS_GEN7(dev))) {
		seq_puts(m, "unsupported on this chipset\n");
		return 0;
	}

	flush_delayed_work(&dev_priv->rps.delayed_resume_work);

	ret = mutex_lock_interruptible(&dev_priv->rps.hw_lock);
	if (ret)
		return ret;
	intel_runtime_pm_get(dev_priv);

	seq_puts(m, "GPU freq (MHz)\tEffective CPU freq (MHz)\tEffective Ring freq (MHz)\n");

	for (gpu_freq = dev_priv->rps.min_delay;
	     gpu_freq <= dev_priv->rps.max_delay;
	     gpu_freq++) {
		ia_freq = gpu_freq;
		sandybridge_pcode_read(dev_priv,
				       GEN6_PCODE_READ_MIN_FREQ_TABLE,
				       &ia_freq);
		seq_printf(m, "%d\t\t%d\t\t\t\t%d\n",
			   gpu_freq * GT_FREQUENCY_MULTIPLIER,
			   ((ia_freq >> 0) & 0xff) * 100,
			   ((ia_freq >> 8) & 0xff) * 100);
	}

	intel_runtime_pm_put(dev_priv);
	mutex_unlock(&dev_priv->rps.hw_lock);

	return 0;
}

static int i915_gfxec(struct seq_file *m, void *unused)
{
	struct drm_info_node *node = (struct drm_info_node *) m->private;
	struct drm_device *dev = node->minor->dev;
	drm_i915_private_t *dev_priv = dev->dev_private;
	int ret;

	ret = mutex_lock_interruptible(&dev->struct_mutex);
	if (ret)
		return ret;
	intel_runtime_pm_get(dev_priv);

	seq_printf(m, "GFXEC: %ld\n", (unsigned long)I915_READ(0x112f4));
	intel_runtime_pm_put(dev_priv);

	mutex_unlock(&dev->struct_mutex);

	return 0;
}

static int i915_opregion(struct seq_file *m, void *unused)
{
	struct drm_info_node *node = (struct drm_info_node *) m->private;
	struct drm_device *dev = node->minor->dev;
	drm_i915_private_t *dev_priv = dev->dev_private;
	struct intel_opregion *opregion = &dev_priv->opregion;
	void *data = kmalloc(OPREGION_SIZE, GFP_KERNEL);
	int ret;

	if (data == NULL)
		return -ENOMEM;

	ret = mutex_lock_interruptible(&dev->struct_mutex);
	if (ret)
		goto out;

	if (opregion->header) {
		memcpy_fromio(data, opregion->header, OPREGION_SIZE);
		seq_write(m, data, OPREGION_SIZE);
	}

	mutex_unlock(&dev->struct_mutex);

out:
	kfree(data);
	return 0;
}

static int i915_gem_framebuffer_info(struct seq_file *m, void *data)
{
	struct drm_info_node *node = (struct drm_info_node *) m->private;
	struct drm_device *dev = node->minor->dev;
	struct intel_fbdev *ifbdev = NULL;
	struct intel_framebuffer *fb;

#ifdef CONFIG_DRM_I915_FBDEV
	struct drm_i915_private *dev_priv = dev->dev_private;
	int ret = mutex_lock_interruptible(&dev->mode_config.mutex);
	if (ret)
		return ret;

	ifbdev = dev_priv->fbdev;
	fb = to_intel_framebuffer(ifbdev->helper.fb);

	seq_printf(m, "fbcon size: %d x %d, depth %d, %d bpp, refcount %d, obj ",
		   fb->base.width,
		   fb->base.height,
		   fb->base.depth,
		   fb->base.bits_per_pixel,
		   atomic_read(&fb->base.refcount.refcount));
	describe_obj(m, fb->obj);
	seq_putc(m, '\n');
	mutex_unlock(&dev->mode_config.mutex);
#endif

	mutex_lock(&dev->mode_config.fb_lock);
	list_for_each_entry(fb, &dev->mode_config.fb_list, base.head) {
		if (ifbdev && &fb->base == ifbdev->helper.fb)
			continue;

		seq_printf(m, "user size: %d x %d, depth %d, %d bpp, refcount %d, obj ",
			   fb->base.width,
			   fb->base.height,
			   fb->base.depth,
			   fb->base.bits_per_pixel,
			   atomic_read(&fb->base.refcount.refcount));
		describe_obj(m, fb->obj);
		seq_putc(m, '\n');
	}
	mutex_unlock(&dev->mode_config.fb_lock);

	return 0;
}

static int i915_context_status(struct seq_file *m, void *unused)
{
	struct drm_info_node *node = (struct drm_info_node *) m->private;
	struct drm_device *dev = node->minor->dev;
	drm_i915_private_t *dev_priv = dev->dev_private;
	struct intel_ring_buffer *ring;
	struct i915_hw_context *ctx;
	int ret, i;

	ret = mutex_lock_interruptible(&dev->mode_config.mutex);
	if (ret)
		return ret;

	if (dev_priv->ips.pwrctx) {
		seq_puts(m, "power context ");
		describe_obj(m, dev_priv->ips.pwrctx);
		seq_putc(m, '\n');
	}

	if (dev_priv->ips.renderctx) {
		seq_puts(m, "render context ");
		describe_obj(m, dev_priv->ips.renderctx);
		seq_putc(m, '\n');
	}

	list_for_each_entry(ctx, &dev_priv->context_list, link) {
		seq_puts(m, "HW context ");
		describe_ctx(m, ctx);
		for_each_ring(ring, dev_priv, i)
			if (ring->default_context == ctx)
				seq_printf(m, "(default context %s) ", ring->name);

		describe_obj(m, ctx->obj);
		seq_putc(m, '\n');
	}

	mutex_unlock(&dev->mode_config.mutex);

	return 0;
}

static int i915_gen6_forcewake_count_info(struct seq_file *m, void *data)
{
	struct drm_info_node *node = (struct drm_info_node *) m->private;
	struct drm_device *dev = node->minor->dev;
	struct drm_i915_private *dev_priv = dev->dev_private;
	unsigned forcewake_count = 0, fw_rendercount = 0, fw_mediacount = 0;

	spin_lock_irq(&dev_priv->uncore.lock);
	if (IS_VALLEYVIEW(dev)) {
		fw_rendercount = dev_priv->uncore.fw_rendercount;
		fw_mediacount = dev_priv->uncore.fw_mediacount;
	} else
		forcewake_count = dev_priv->uncore.forcewake_count;
	spin_unlock_irq(&dev_priv->uncore.lock);

	if (IS_VALLEYVIEW(dev)) {
		seq_printf(m, "fw_rendercount = %u\n", fw_rendercount);
		seq_printf(m, "fw_mediacount = %u\n", fw_mediacount);
	} else
		seq_printf(m, "forcewake count = %u\n", forcewake_count);

	return 0;
}

static const char *swizzle_string(unsigned swizzle)
{
	switch (swizzle) {
	case I915_BIT_6_SWIZZLE_NONE:
		return "none";
	case I915_BIT_6_SWIZZLE_9:
		return "bit9";
	case I915_BIT_6_SWIZZLE_9_10:
		return "bit9/bit10";
	case I915_BIT_6_SWIZZLE_9_11:
		return "bit9/bit11";
	case I915_BIT_6_SWIZZLE_9_10_11:
		return "bit9/bit10/bit11";
	case I915_BIT_6_SWIZZLE_9_17:
		return "bit9/bit17";
	case I915_BIT_6_SWIZZLE_9_10_17:
		return "bit9/bit10/bit17";
	case I915_BIT_6_SWIZZLE_UNKNOWN:
		return "unknown";
	}

	return "bug";
}

static int i915_swizzle_info(struct seq_file *m, void *data)
{
	struct drm_info_node *node = (struct drm_info_node *) m->private;
	struct drm_device *dev = node->minor->dev;
	struct drm_i915_private *dev_priv = dev->dev_private;
	int ret;

	ret = mutex_lock_interruptible(&dev->struct_mutex);
	if (ret)
		return ret;
	intel_runtime_pm_get(dev_priv);

	seq_printf(m, "bit6 swizzle for X-tiling = %s\n",
		   swizzle_string(dev_priv->mm.bit_6_swizzle_x));
	seq_printf(m, "bit6 swizzle for Y-tiling = %s\n",
		   swizzle_string(dev_priv->mm.bit_6_swizzle_y));

	if (IS_GEN3(dev) || IS_GEN4(dev)) {
		seq_printf(m, "DDC = 0x%08x\n",
			   I915_READ(DCC));
		seq_printf(m, "C0DRB3 = 0x%04x\n",
			   I915_READ16(C0DRB3));
		seq_printf(m, "C1DRB3 = 0x%04x\n",
			   I915_READ16(C1DRB3));
	} else if (INTEL_INFO(dev)->gen >= 6) {
		seq_printf(m, "MAD_DIMM_C0 = 0x%08x\n",
			   I915_READ(MAD_DIMM_C0));
		seq_printf(m, "MAD_DIMM_C1 = 0x%08x\n",
			   I915_READ(MAD_DIMM_C1));
		seq_printf(m, "MAD_DIMM_C2 = 0x%08x\n",
			   I915_READ(MAD_DIMM_C2));
		seq_printf(m, "TILECTL = 0x%08x\n",
			   I915_READ(TILECTL));
		if (IS_GEN8(dev))
			seq_printf(m, "GAMTARBMODE = 0x%08x\n",
				   I915_READ(GAMTARBMODE));
		else
			seq_printf(m, "ARB_MODE = 0x%08x\n",
				   I915_READ(ARB_MODE));
		seq_printf(m, "DISP_ARB_CTL = 0x%08x\n",
			   I915_READ(DISP_ARB_CTL));
	}
	intel_runtime_pm_put(dev_priv);
	mutex_unlock(&dev->struct_mutex);

	return 0;
}

static void gen8_ppgtt_info(struct seq_file *m, struct drm_device *dev)
{
	struct drm_i915_private *dev_priv = dev->dev_private;
	struct intel_ring_buffer *ring;
	struct i915_hw_ppgtt *ppgtt = dev_priv->mm.aliasing_ppgtt;
	int unused, i;

	if (!ppgtt)
		return;

	seq_printf(m, "Page directories: %d\n", ppgtt->num_pd_pages);
	seq_printf(m, "Page tables: %d\n", ppgtt->num_pt_pages);
	for_each_ring(ring, dev_priv, unused) {
		seq_printf(m, "%s\n", ring->name);
		for (i = 0; i < 4; i++) {
			u32 offset = 0x270 + i * 8;
			u64 pdp = I915_READ(ring->mmio_base + offset + 4);
			pdp <<= 32;
			pdp |= I915_READ(ring->mmio_base + offset);
			for (i = 0; i < 4; i++)
				seq_printf(m, "\tPDP%d 0x%016llx\n", i, pdp);
		}
	}
}

static void gen6_ppgtt_info(struct seq_file *m, struct drm_device *dev)
{
	struct drm_i915_private *dev_priv = dev->dev_private;
	struct intel_ring_buffer *ring;
	int i;

	if (INTEL_INFO(dev)->gen == 6)
		seq_printf(m, "GFX_MODE: 0x%08x\n", I915_READ(GFX_MODE));

	for_each_ring(ring, dev_priv, i) {
		seq_printf(m, "%s\n", ring->name);
		if (INTEL_INFO(dev)->gen == 7)
			seq_printf(m, "GFX_MODE: 0x%08x\n", I915_READ(RING_MODE_GEN7(ring)));
		seq_printf(m, "PP_DIR_BASE: 0x%08x\n", I915_READ(RING_PP_DIR_BASE(ring)));
		seq_printf(m, "PP_DIR_BASE_READ: 0x%08x\n", I915_READ(RING_PP_DIR_BASE_READ(ring)));
		seq_printf(m, "PP_DIR_DCLV: 0x%08x\n", I915_READ(RING_PP_DIR_DCLV(ring)));
	}
	if (dev_priv->mm.aliasing_ppgtt) {
		struct i915_hw_ppgtt *ppgtt = dev_priv->mm.aliasing_ppgtt;

		seq_puts(m, "aliasing PPGTT:\n");
		seq_printf(m, "pd gtt offset: 0x%08x\n", ppgtt->pd_offset);
	}
	seq_printf(m, "ECOCHK: 0x%08x\n", I915_READ(GAM_ECOCHK));
}

static int i915_ppgtt_info(struct seq_file *m, void *data)
{
	struct drm_info_node *node = (struct drm_info_node *) m->private;
	struct drm_device *dev = node->minor->dev;
	struct drm_i915_private *dev_priv = dev->dev_private;

	int ret = mutex_lock_interruptible(&dev->struct_mutex);
	if (ret)
		return ret;
	intel_runtime_pm_get(dev_priv);

	if (INTEL_INFO(dev)->gen >= 8)
		gen8_ppgtt_info(m, dev);
	else if (INTEL_INFO(dev)->gen >= 6)
		gen6_ppgtt_info(m, dev);

	intel_runtime_pm_put(dev_priv);
	mutex_unlock(&dev->struct_mutex);

	return 0;
}

static int i915_dpio_info(struct seq_file *m, void *data)
{
	struct drm_info_node *node = (struct drm_info_node *) m->private;
	struct drm_device *dev = node->minor->dev;
	struct drm_i915_private *dev_priv = dev->dev_private;
	int ret;


	if (!IS_VALLEYVIEW(dev)) {
		seq_puts(m, "unsupported\n");
		return 0;
	}

	ret = mutex_lock_interruptible(&dev_priv->dpio_lock);
	if (ret)
		return ret;

	seq_printf(m, "DPIO_CTL: 0x%08x\n", I915_READ(DPIO_CTL));

	seq_printf(m, "DPIO PLL DW3 CH0 : 0x%08x\n",
		   vlv_dpio_read(dev_priv, PIPE_A, VLV_PLL_DW3(0)));
	seq_printf(m, "DPIO PLL DW3 CH1: 0x%08x\n",
		   vlv_dpio_read(dev_priv, PIPE_A, VLV_PLL_DW3(1)));

	seq_printf(m, "DPIO PLL DW5 CH0: 0x%08x\n",
		   vlv_dpio_read(dev_priv, PIPE_A, VLV_PLL_DW5(0)));
	seq_printf(m, "DPIO PLL DW5 CH1: 0x%08x\n",
		   vlv_dpio_read(dev_priv, PIPE_A, VLV_PLL_DW5(1)));

	seq_printf(m, "DPIO PLL DW7 CH0: 0x%08x\n",
		   vlv_dpio_read(dev_priv, PIPE_A, VLV_PLL_DW7(0)));
	seq_printf(m, "DPIO PLL DW7 CH1: 0x%08x\n",
		   vlv_dpio_read(dev_priv, PIPE_A, VLV_PLL_DW7(1)));

	seq_printf(m, "DPIO PLL DW10 CH0: 0x%08x\n",
		   vlv_dpio_read(dev_priv, PIPE_A, VLV_PLL_DW10(0)));
	seq_printf(m, "DPIO PLL DW10 CH1: 0x%08x\n",
		   vlv_dpio_read(dev_priv, PIPE_A, VLV_PLL_DW10(1)));

	seq_printf(m, "DPIO_FASTCLK_DISABLE: 0x%08x\n",
		   vlv_dpio_read(dev_priv, PIPE_A, VLV_CMN_DW0));

	mutex_unlock(&dev_priv->dpio_lock);

	return 0;
}

static int i915_llc(struct seq_file *m, void *data)
{
	struct drm_info_node *node = (struct drm_info_node *) m->private;
	struct drm_device *dev = node->minor->dev;
	struct drm_i915_private *dev_priv = dev->dev_private;

	/* Size calculation for LLC is a bit of a pain. Ignore for now. */
	seq_printf(m, "LLC: %s\n", yesno(HAS_LLC(dev)));
	seq_printf(m, "eLLC: %zuMB\n", dev_priv->ellc_size);

	return 0;
}

static int i915_edp_psr_status(struct seq_file *m, void *data)
{
	struct drm_info_node *node = m->private;
	struct drm_device *dev = node->minor->dev;
	struct drm_i915_private *dev_priv = dev->dev_private;
	u32 psrperf = 0;
	bool enabled = false;

	intel_runtime_pm_get(dev_priv);

	seq_printf(m, "Sink_Support: %s\n", yesno(dev_priv->psr.sink_support));
	seq_printf(m, "Source_OK: %s\n", yesno(dev_priv->psr.source_ok));

	enabled = HAS_PSR(dev) &&
		I915_READ(EDP_PSR_CTL(dev)) & EDP_PSR_ENABLE;
	seq_printf(m, "Enabled: %s\n", yesno(enabled));

	if (HAS_PSR(dev))
		psrperf = I915_READ(EDP_PSR_PERF_CNT(dev)) &
			EDP_PSR_PERF_CNT_MASK;
	seq_printf(m, "Performance_Counter: %u\n", psrperf);

	intel_runtime_pm_put(dev_priv);
	return 0;
}

static int i915_energy_uJ(struct seq_file *m, void *data)
{
	struct drm_info_node *node = m->private;
	struct drm_device *dev = node->minor->dev;
	struct drm_i915_private *dev_priv = dev->dev_private;
	u64 power;
	u32 units;

	if (INTEL_INFO(dev)->gen < 6)
		return -ENODEV;

	rdmsrl(MSR_RAPL_POWER_UNIT, power);
	power = (power & 0x1f00) >> 8;
	units = 1000000 / (1 << power); /* convert to uJ */
	power = I915_READ(MCH_SECP_NRG_STTS);
	power *= units;

	seq_printf(m, "%llu", (long long unsigned)power);

	return 0;
}

static int i915_pc8_status(struct seq_file *m, void *unused)
{
	struct drm_info_node *node = (struct drm_info_node *) m->private;
	struct drm_device *dev = node->minor->dev;
	struct drm_i915_private *dev_priv = dev->dev_private;

	if (!IS_HASWELL(dev)) {
		seq_puts(m, "not supported\n");
		return 0;
	}

	mutex_lock(&dev_priv->pc8.lock);
	seq_printf(m, "Requirements met: %s\n",
		   yesno(dev_priv->pc8.requirements_met));
	seq_printf(m, "GPU idle: %s\n", yesno(dev_priv->pc8.gpu_idle));
	seq_printf(m, "Disable count: %d\n", dev_priv->pc8.disable_count);
	seq_printf(m, "IRQs disabled: %s\n",
		   yesno(dev_priv->pc8.irqs_disabled));
	seq_printf(m, "Enabled: %s\n", yesno(dev_priv->pc8.enabled));
	mutex_unlock(&dev_priv->pc8.lock);

	return 0;
}

static const char *power_domain_str(enum intel_display_power_domain domain)
{
	switch (domain) {
	case POWER_DOMAIN_PIPE_A:
		return "PIPE_A";
	case POWER_DOMAIN_PIPE_B:
		return "PIPE_B";
	case POWER_DOMAIN_PIPE_C:
		return "PIPE_C";
	case POWER_DOMAIN_PIPE_A_PANEL_FITTER:
		return "PIPE_A_PANEL_FITTER";
	case POWER_DOMAIN_PIPE_B_PANEL_FITTER:
		return "PIPE_B_PANEL_FITTER";
	case POWER_DOMAIN_PIPE_C_PANEL_FITTER:
		return "PIPE_C_PANEL_FITTER";
	case POWER_DOMAIN_TRANSCODER_A:
		return "TRANSCODER_A";
	case POWER_DOMAIN_TRANSCODER_B:
		return "TRANSCODER_B";
	case POWER_DOMAIN_TRANSCODER_C:
		return "TRANSCODER_C";
	case POWER_DOMAIN_TRANSCODER_EDP:
		return "TRANSCODER_EDP";
	case POWER_DOMAIN_VGA:
		return "VGA";
	case POWER_DOMAIN_AUDIO:
		return "AUDIO";
	case POWER_DOMAIN_INIT:
		return "INIT";
	default:
		WARN_ON(1);
		return "?";
	}
}

static int i915_power_domain_info(struct seq_file *m, void *unused)
{
	struct drm_info_node *node = (struct drm_info_node *) m->private;
	struct drm_device *dev = node->minor->dev;
	struct drm_i915_private *dev_priv = dev->dev_private;
	struct i915_power_domains *power_domains = &dev_priv->power_domains;
	int i;

	mutex_lock(&power_domains->lock);

	seq_printf(m, "%-25s %s\n", "Power well/domain", "Use count");
	for (i = 0; i < power_domains->power_well_count; i++) {
		struct i915_power_well *power_well;
		enum intel_display_power_domain power_domain;

		power_well = &power_domains->power_wells[i];
		seq_printf(m, "%-25s %d\n", power_well->name,
			   power_well->count);

		for (power_domain = 0; power_domain < POWER_DOMAIN_NUM;
		     power_domain++) {
			if (!(BIT(power_domain) & power_well->domains))
				continue;

			seq_printf(m, "  %-23s %d\n",
				 power_domain_str(power_domain),
				 power_domains->domain_use_count[power_domain]);
		}
	}

	mutex_unlock(&power_domains->lock);

	return 0;
}

struct pipe_crc_info {
	const char *name;
	struct drm_device *dev;
	enum pipe pipe;
};

static int i915_pipe_crc_open(struct inode *inode, struct file *filep)
{
	struct pipe_crc_info *info = inode->i_private;
	struct drm_i915_private *dev_priv = info->dev->dev_private;
	struct intel_pipe_crc *pipe_crc = &dev_priv->pipe_crc[info->pipe];

	if (info->pipe >= INTEL_INFO(info->dev)->num_pipes)
		return -ENODEV;

	spin_lock_irq(&pipe_crc->lock);

	if (pipe_crc->opened) {
		spin_unlock_irq(&pipe_crc->lock);
		return -EBUSY; /* already open */
	}

	pipe_crc->opened = true;
	filep->private_data = inode->i_private;

	spin_unlock_irq(&pipe_crc->lock);

	return 0;
}

static int i915_pipe_crc_release(struct inode *inode, struct file *filep)
{
	struct pipe_crc_info *info = inode->i_private;
	struct drm_i915_private *dev_priv = info->dev->dev_private;
	struct intel_pipe_crc *pipe_crc = &dev_priv->pipe_crc[info->pipe];

	spin_lock_irq(&pipe_crc->lock);
	pipe_crc->opened = false;
	spin_unlock_irq(&pipe_crc->lock);

	return 0;
}

/* (6 fields, 8 chars each, space separated (5) + '\n') */
#define PIPE_CRC_LINE_LEN	(6 * 8 + 5 + 1)
/* account for \'0' */
#define PIPE_CRC_BUFFER_LEN	(PIPE_CRC_LINE_LEN + 1)

static int pipe_crc_data_count(struct intel_pipe_crc *pipe_crc)
{
	assert_spin_locked(&pipe_crc->lock);
	return CIRC_CNT(pipe_crc->head, pipe_crc->tail,
			INTEL_PIPE_CRC_ENTRIES_NR);
}

static ssize_t
i915_pipe_crc_read(struct file *filep, char __user *user_buf, size_t count,
		   loff_t *pos)
{
	struct pipe_crc_info *info = filep->private_data;
	struct drm_device *dev = info->dev;
	struct drm_i915_private *dev_priv = dev->dev_private;
	struct intel_pipe_crc *pipe_crc = &dev_priv->pipe_crc[info->pipe];
	char buf[PIPE_CRC_BUFFER_LEN];
	int head, tail, n_entries, n;
	ssize_t bytes_read;

	/*
	 * Don't allow user space to provide buffers not big enough to hold
	 * a line of data.
	 */
	if (count < PIPE_CRC_LINE_LEN)
		return -EINVAL;

	if (pipe_crc->source == INTEL_PIPE_CRC_SOURCE_NONE)
		return 0;

	/* nothing to read */
	spin_lock_irq(&pipe_crc->lock);
	while (pipe_crc_data_count(pipe_crc) == 0) {
		int ret;

		if (filep->f_flags & O_NONBLOCK) {
			spin_unlock_irq(&pipe_crc->lock);
			return -EAGAIN;
		}

		ret = wait_event_interruptible_lock_irq(pipe_crc->wq,
				pipe_crc_data_count(pipe_crc), pipe_crc->lock);
		if (ret) {
			spin_unlock_irq(&pipe_crc->lock);
			return ret;
		}
	}

	/* We now have one or more entries to read */
	head = pipe_crc->head;
	tail = pipe_crc->tail;
	n_entries = min((size_t)CIRC_CNT(head, tail, INTEL_PIPE_CRC_ENTRIES_NR),
			count / PIPE_CRC_LINE_LEN);
	spin_unlock_irq(&pipe_crc->lock);

	bytes_read = 0;
	n = 0;
	do {
		struct intel_pipe_crc_entry *entry = &pipe_crc->entries[tail];
		int ret;

		bytes_read += snprintf(buf, PIPE_CRC_BUFFER_LEN,
				       "%8u %8x %8x %8x %8x %8x\n",
				       entry->frame, entry->crc[0],
				       entry->crc[1], entry->crc[2],
				       entry->crc[3], entry->crc[4]);

		ret = copy_to_user(user_buf + n * PIPE_CRC_LINE_LEN,
				   buf, PIPE_CRC_LINE_LEN);
		if (ret == PIPE_CRC_LINE_LEN)
			return -EFAULT;

		BUILD_BUG_ON_NOT_POWER_OF_2(INTEL_PIPE_CRC_ENTRIES_NR);
		tail = (tail + 1) & (INTEL_PIPE_CRC_ENTRIES_NR - 1);
		n++;
	} while (--n_entries);

	spin_lock_irq(&pipe_crc->lock);
	pipe_crc->tail = tail;
	spin_unlock_irq(&pipe_crc->lock);

	return bytes_read;
}

static const struct file_operations i915_pipe_crc_fops = {
	.owner = THIS_MODULE,
	.open = i915_pipe_crc_open,
	.read = i915_pipe_crc_read,
	.release = i915_pipe_crc_release,
};

static struct pipe_crc_info i915_pipe_crc_data[I915_MAX_PIPES] = {
	{
		.name = "i915_pipe_A_crc",
		.pipe = PIPE_A,
	},
	{
		.name = "i915_pipe_B_crc",
		.pipe = PIPE_B,
	},
	{
		.name = "i915_pipe_C_crc",
		.pipe = PIPE_C,
	},
};

static int i915_pipe_crc_create(struct dentry *root, struct drm_minor *minor,
				enum pipe pipe)
{
	struct drm_device *dev = minor->dev;
	struct dentry *ent;
	struct pipe_crc_info *info = &i915_pipe_crc_data[pipe];

	info->dev = dev;
	ent = debugfs_create_file(info->name, S_IRUGO, root, info,
				  &i915_pipe_crc_fops);
	if (IS_ERR(ent))
		return PTR_ERR(ent);

	return drm_add_fake_info_node(minor, ent, info);
}

static const char * const pipe_crc_sources[] = {
	"none",
	"plane1",
	"plane2",
	"pf",
	"pipe",
	"TV",
	"DP-B",
	"DP-C",
	"DP-D",
	"auto",
};

static const char *pipe_crc_source_name(enum intel_pipe_crc_source source)
{
	BUILD_BUG_ON(ARRAY_SIZE(pipe_crc_sources) != INTEL_PIPE_CRC_SOURCE_MAX);
	return pipe_crc_sources[source];
}

static int display_crc_ctl_show(struct seq_file *m, void *data)
{
	struct drm_device *dev = m->private;
	struct drm_i915_private *dev_priv = dev->dev_private;
	int i;

	for (i = 0; i < I915_MAX_PIPES; i++)
		seq_printf(m, "%c %s\n", pipe_name(i),
			   pipe_crc_source_name(dev_priv->pipe_crc[i].source));

	return 0;
}

static int display_crc_ctl_open(struct inode *inode, struct file *file)
{
	struct drm_device *dev = inode->i_private;

	return single_open(file, display_crc_ctl_show, dev);
}

static int i8xx_pipe_crc_ctl_reg(enum intel_pipe_crc_source *source,
				 uint32_t *val)
{
	if (*source == INTEL_PIPE_CRC_SOURCE_AUTO)
		*source = INTEL_PIPE_CRC_SOURCE_PIPE;

	switch (*source) {
	case INTEL_PIPE_CRC_SOURCE_PIPE:
		*val = PIPE_CRC_ENABLE | PIPE_CRC_INCLUDE_BORDER_I8XX;
		break;
	case INTEL_PIPE_CRC_SOURCE_NONE:
		*val = 0;
		break;
	default:
		return -EINVAL;
	}

	return 0;
}

static int i9xx_pipe_crc_auto_source(struct drm_device *dev, enum pipe pipe,
				     enum intel_pipe_crc_source *source)
{
	struct intel_encoder *encoder;
	struct intel_crtc *crtc;
	struct intel_digital_port *dig_port;
	int ret = 0;

	*source = INTEL_PIPE_CRC_SOURCE_PIPE;

	mutex_lock(&dev->mode_config.mutex);
	list_for_each_entry(encoder, &dev->mode_config.encoder_list,
			    base.head) {
		if (!encoder->base.crtc)
			continue;

		crtc = to_intel_crtc(encoder->base.crtc);

		if (crtc->pipe != pipe)
			continue;

		switch (encoder->type) {
		case INTEL_OUTPUT_TVOUT:
			*source = INTEL_PIPE_CRC_SOURCE_TV;
			break;
		case INTEL_OUTPUT_DISPLAYPORT:
		case INTEL_OUTPUT_EDP:
			dig_port = enc_to_dig_port(&encoder->base);
			switch (dig_port->port) {
			case PORT_B:
				*source = INTEL_PIPE_CRC_SOURCE_DP_B;
				break;
			case PORT_C:
				*source = INTEL_PIPE_CRC_SOURCE_DP_C;
				break;
			case PORT_D:
				*source = INTEL_PIPE_CRC_SOURCE_DP_D;
				break;
			default:
				WARN(1, "nonexisting DP port %c\n",
				     port_name(dig_port->port));
				break;
			}
			break;
		}
	}
	mutex_unlock(&dev->mode_config.mutex);

	return ret;
}

static int vlv_pipe_crc_ctl_reg(struct drm_device *dev,
				enum pipe pipe,
				enum intel_pipe_crc_source *source,
				uint32_t *val)
{
	struct drm_i915_private *dev_priv = dev->dev_private;
	bool need_stable_symbols = false;

	if (*source == INTEL_PIPE_CRC_SOURCE_AUTO) {
		int ret = i9xx_pipe_crc_auto_source(dev, pipe, source);
		if (ret)
			return ret;
	}

	switch (*source) {
	case INTEL_PIPE_CRC_SOURCE_PIPE:
		*val = PIPE_CRC_ENABLE | PIPE_CRC_SOURCE_PIPE_VLV;
		break;
	case INTEL_PIPE_CRC_SOURCE_DP_B:
		*val = PIPE_CRC_ENABLE | PIPE_CRC_SOURCE_DP_B_VLV;
		need_stable_symbols = true;
		break;
	case INTEL_PIPE_CRC_SOURCE_DP_C:
		*val = PIPE_CRC_ENABLE | PIPE_CRC_SOURCE_DP_C_VLV;
		need_stable_symbols = true;
		break;
	case INTEL_PIPE_CRC_SOURCE_NONE:
		*val = 0;
		break;
	default:
		return -EINVAL;
	}

	/*
	 * When the pipe CRC tap point is after the transcoders we need
	 * to tweak symbol-level features to produce a deterministic series of
	 * symbols for a given frame. We need to reset those features only once
	 * a frame (instead of every nth symbol):
	 *   - DC-balance: used to ensure a better clock recovery from the data
	 *     link (SDVO)
	 *   - DisplayPort scrambling: used for EMI reduction
	 */
	if (need_stable_symbols) {
		uint32_t tmp = I915_READ(PORT_DFT2_G4X);

		WARN_ON(!IS_G4X(dev));

		tmp |= DC_BALANCE_RESET_VLV;
		if (pipe == PIPE_A)
			tmp |= PIPE_A_SCRAMBLE_RESET;
		else
			tmp |= PIPE_B_SCRAMBLE_RESET;

		I915_WRITE(PORT_DFT2_G4X, tmp);
	}

	return 0;
}

static int i9xx_pipe_crc_ctl_reg(struct drm_device *dev,
				 enum pipe pipe,
				 enum intel_pipe_crc_source *source,
				 uint32_t *val)
{
	struct drm_i915_private *dev_priv = dev->dev_private;
	bool need_stable_symbols = false;

	if (*source == INTEL_PIPE_CRC_SOURCE_AUTO) {
		int ret = i9xx_pipe_crc_auto_source(dev, pipe, source);
		if (ret)
			return ret;
	}

	switch (*source) {
	case INTEL_PIPE_CRC_SOURCE_PIPE:
		*val = PIPE_CRC_ENABLE | PIPE_CRC_SOURCE_PIPE_I9XX;
		break;
	case INTEL_PIPE_CRC_SOURCE_TV:
		if (!SUPPORTS_TV(dev))
			return -EINVAL;
		*val = PIPE_CRC_ENABLE | PIPE_CRC_SOURCE_TV_PRE;
		break;
	case INTEL_PIPE_CRC_SOURCE_DP_B:
		if (!IS_G4X(dev))
			return -EINVAL;
		*val = PIPE_CRC_ENABLE | PIPE_CRC_SOURCE_DP_B_G4X;
		need_stable_symbols = true;
		break;
	case INTEL_PIPE_CRC_SOURCE_DP_C:
		if (!IS_G4X(dev))
			return -EINVAL;
		*val = PIPE_CRC_ENABLE | PIPE_CRC_SOURCE_DP_C_G4X;
		need_stable_symbols = true;
		break;
	case INTEL_PIPE_CRC_SOURCE_DP_D:
		if (!IS_G4X(dev))
			return -EINVAL;
		*val = PIPE_CRC_ENABLE | PIPE_CRC_SOURCE_DP_D_G4X;
		need_stable_symbols = true;
		break;
	case INTEL_PIPE_CRC_SOURCE_NONE:
		*val = 0;
		break;
	default:
		return -EINVAL;
	}

	/*
	 * When the pipe CRC tap point is after the transcoders we need
	 * to tweak symbol-level features to produce a deterministic series of
	 * symbols for a given frame. We need to reset those features only once
	 * a frame (instead of every nth symbol):
	 *   - DC-balance: used to ensure a better clock recovery from the data
	 *     link (SDVO)
	 *   - DisplayPort scrambling: used for EMI reduction
	 */
	if (need_stable_symbols) {
		uint32_t tmp = I915_READ(PORT_DFT2_G4X);

		WARN_ON(!IS_G4X(dev));

		I915_WRITE(PORT_DFT_I9XX,
			   I915_READ(PORT_DFT_I9XX) | DC_BALANCE_RESET);

		if (pipe == PIPE_A)
			tmp |= PIPE_A_SCRAMBLE_RESET;
		else
			tmp |= PIPE_B_SCRAMBLE_RESET;

		I915_WRITE(PORT_DFT2_G4X, tmp);
	}

	return 0;
}

static void vlv_undo_pipe_scramble_reset(struct drm_device *dev,
					 enum pipe pipe)
{
	struct drm_i915_private *dev_priv = dev->dev_private;
	uint32_t tmp = I915_READ(PORT_DFT2_G4X);

	if (pipe == PIPE_A)
		tmp &= ~PIPE_A_SCRAMBLE_RESET;
	else
		tmp &= ~PIPE_B_SCRAMBLE_RESET;
	if (!(tmp & PIPE_SCRAMBLE_RESET_MASK))
		tmp &= ~DC_BALANCE_RESET_VLV;
	I915_WRITE(PORT_DFT2_G4X, tmp);

}

static void g4x_undo_pipe_scramble_reset(struct drm_device *dev,
					 enum pipe pipe)
{
	struct drm_i915_private *dev_priv = dev->dev_private;
	uint32_t tmp = I915_READ(PORT_DFT2_G4X);

	if (pipe == PIPE_A)
		tmp &= ~PIPE_A_SCRAMBLE_RESET;
	else
		tmp &= ~PIPE_B_SCRAMBLE_RESET;
	I915_WRITE(PORT_DFT2_G4X, tmp);

	if (!(tmp & PIPE_SCRAMBLE_RESET_MASK)) {
		I915_WRITE(PORT_DFT_I9XX,
			   I915_READ(PORT_DFT_I9XX) & ~DC_BALANCE_RESET);
	}
}

static int ilk_pipe_crc_ctl_reg(enum intel_pipe_crc_source *source,
				uint32_t *val)
{
	if (*source == INTEL_PIPE_CRC_SOURCE_AUTO)
		*source = INTEL_PIPE_CRC_SOURCE_PIPE;

	switch (*source) {
	case INTEL_PIPE_CRC_SOURCE_PLANE1:
		*val = PIPE_CRC_ENABLE | PIPE_CRC_SOURCE_PRIMARY_ILK;
		break;
	case INTEL_PIPE_CRC_SOURCE_PLANE2:
		*val = PIPE_CRC_ENABLE | PIPE_CRC_SOURCE_SPRITE_ILK;
		break;
	case INTEL_PIPE_CRC_SOURCE_PIPE:
		*val = PIPE_CRC_ENABLE | PIPE_CRC_SOURCE_PIPE_ILK;
		break;
	case INTEL_PIPE_CRC_SOURCE_NONE:
		*val = 0;
		break;
	default:
		return -EINVAL;
	}

	return 0;
}

static int ivb_pipe_crc_ctl_reg(enum intel_pipe_crc_source *source,
				uint32_t *val)
{
	if (*source == INTEL_PIPE_CRC_SOURCE_AUTO)
		*source = INTEL_PIPE_CRC_SOURCE_PF;

	switch (*source) {
	case INTEL_PIPE_CRC_SOURCE_PLANE1:
		*val = PIPE_CRC_ENABLE | PIPE_CRC_SOURCE_PRIMARY_IVB;
		break;
	case INTEL_PIPE_CRC_SOURCE_PLANE2:
		*val = PIPE_CRC_ENABLE | PIPE_CRC_SOURCE_SPRITE_IVB;
		break;
	case INTEL_PIPE_CRC_SOURCE_PF:
		*val = PIPE_CRC_ENABLE | PIPE_CRC_SOURCE_PF_IVB;
		break;
	case INTEL_PIPE_CRC_SOURCE_NONE:
		*val = 0;
		break;
	default:
		return -EINVAL;
	}

	return 0;
}

static int pipe_crc_set_source(struct drm_device *dev, enum pipe pipe,
			       enum intel_pipe_crc_source source)
{
	struct drm_i915_private *dev_priv = dev->dev_private;
	struct intel_pipe_crc *pipe_crc = &dev_priv->pipe_crc[pipe];
	u32 val = 0; /* shut up gcc */
	int ret;

	if (pipe_crc->source == source)
		return 0;

	/* forbid changing the source without going back to 'none' */
	if (pipe_crc->source && source)
		return -EINVAL;

	if (IS_GEN2(dev))
		ret = i8xx_pipe_crc_ctl_reg(&source, &val);
	else if (INTEL_INFO(dev)->gen < 5)
		ret = i9xx_pipe_crc_ctl_reg(dev, pipe, &source, &val);
	else if (IS_VALLEYVIEW(dev))
		ret = vlv_pipe_crc_ctl_reg(dev,pipe, &source, &val);
	else if (IS_GEN5(dev) || IS_GEN6(dev))
		ret = ilk_pipe_crc_ctl_reg(&source, &val);
	else
		ret = ivb_pipe_crc_ctl_reg(&source, &val);

	if (ret != 0)
		return ret;

	/* none -> real source transition */
	if (source) {
		DRM_DEBUG_DRIVER("collecting CRCs for pipe %c, %s\n",
				 pipe_name(pipe), pipe_crc_source_name(source));

		pipe_crc->entries = kzalloc(sizeof(*pipe_crc->entries) *
					    INTEL_PIPE_CRC_ENTRIES_NR,
					    GFP_KERNEL);
		if (!pipe_crc->entries)
			return -ENOMEM;

		spin_lock_irq(&pipe_crc->lock);
		pipe_crc->head = 0;
		pipe_crc->tail = 0;
		spin_unlock_irq(&pipe_crc->lock);
	}

	pipe_crc->source = source;

	I915_WRITE(PIPE_CRC_CTL(pipe), val);
	POSTING_READ(PIPE_CRC_CTL(pipe));

	/* real source -> none transition */
	if (source == INTEL_PIPE_CRC_SOURCE_NONE) {
		struct intel_pipe_crc_entry *entries;

		DRM_DEBUG_DRIVER("stopping CRCs for pipe %c\n",
				 pipe_name(pipe));

		intel_wait_for_vblank(dev, pipe);

		spin_lock_irq(&pipe_crc->lock);
		entries = pipe_crc->entries;
		pipe_crc->entries = NULL;
		spin_unlock_irq(&pipe_crc->lock);

		kfree(entries);

		if (IS_G4X(dev))
			g4x_undo_pipe_scramble_reset(dev, pipe);
		else if (IS_VALLEYVIEW(dev))
			vlv_undo_pipe_scramble_reset(dev, pipe);
	}

	return 0;
}

/*
 * Parse pipe CRC command strings:
 *   command: wsp* object wsp+ name wsp+ source wsp*
 *   object: 'pipe'
 *   name: (A | B | C)
 *   source: (none | plane1 | plane2 | pf)
 *   wsp: (#0x20 | #0x9 | #0xA)+
 *
 * eg.:
 *  "pipe A plane1"  ->  Start CRC computations on plane1 of pipe A
 *  "pipe A none"    ->  Stop CRC
 */
static int display_crc_ctl_tokenize(char *buf, char *words[], int max_words)
{
	int n_words = 0;

	while (*buf) {
		char *end;

		/* skip leading white space */
		buf = skip_spaces(buf);
		if (!*buf)
			break;	/* end of buffer */

		/* find end of word */
		for (end = buf; *end && !isspace(*end); end++)
			;

		if (n_words == max_words) {
			DRM_DEBUG_DRIVER("too many words, allowed <= %d\n",
					 max_words);
			return -EINVAL;	/* ran out of words[] before bytes */
		}

		if (*end)
			*end++ = '\0';
		words[n_words++] = buf;
		buf = end;
	}

	return n_words;
}

enum intel_pipe_crc_object {
	PIPE_CRC_OBJECT_PIPE,
};

static const char * const pipe_crc_objects[] = {
	"pipe",
};

static int
display_crc_ctl_parse_object(const char *buf, enum intel_pipe_crc_object *o)
{
	int i;

	for (i = 0; i < ARRAY_SIZE(pipe_crc_objects); i++)
		if (!strcmp(buf, pipe_crc_objects[i])) {
			*o = i;
			return 0;
		    }

	return -EINVAL;
}

static int display_crc_ctl_parse_pipe(const char *buf, enum pipe *pipe)
{
	const char name = buf[0];

	if (name < 'A' || name >= pipe_name(I915_MAX_PIPES))
		return -EINVAL;

	*pipe = name - 'A';

	return 0;
}

static int
display_crc_ctl_parse_source(const char *buf, enum intel_pipe_crc_source *s)
{
	int i;

	for (i = 0; i < ARRAY_SIZE(pipe_crc_sources); i++)
		if (!strcmp(buf, pipe_crc_sources[i])) {
			*s = i;
			return 0;
		    }

	return -EINVAL;
}

static int display_crc_ctl_parse(struct drm_device *dev, char *buf, size_t len)
{
#define N_WORDS 3
	int n_words;
	char *words[N_WORDS];
	enum pipe pipe;
	enum intel_pipe_crc_object object;
	enum intel_pipe_crc_source source;

	n_words = display_crc_ctl_tokenize(buf, words, N_WORDS);
	if (n_words != N_WORDS) {
		DRM_DEBUG_DRIVER("tokenize failed, a command is %d words\n",
				 N_WORDS);
		return -EINVAL;
	}

	if (display_crc_ctl_parse_object(words[0], &object) < 0) {
		DRM_DEBUG_DRIVER("unknown object %s\n", words[0]);
		return -EINVAL;
	}

	if (display_crc_ctl_parse_pipe(words[1], &pipe) < 0) {
		DRM_DEBUG_DRIVER("unknown pipe %s\n", words[1]);
		return -EINVAL;
	}

	if (display_crc_ctl_parse_source(words[2], &source) < 0) {
		DRM_DEBUG_DRIVER("unknown source %s\n", words[2]);
		return -EINVAL;
	}

	return pipe_crc_set_source(dev, pipe, source);
}

static ssize_t display_crc_ctl_write(struct file *file, const char __user *ubuf,
				     size_t len, loff_t *offp)
{
	struct seq_file *m = file->private_data;
	struct drm_device *dev = m->private;
	char *tmpbuf;
	int ret;

	if (len == 0)
		return 0;

	if (len > PAGE_SIZE - 1) {
		DRM_DEBUG_DRIVER("expected <%lu bytes into pipe crc control\n",
				 PAGE_SIZE);
		return -E2BIG;
	}

	tmpbuf = kmalloc(len + 1, GFP_KERNEL);
	if (!tmpbuf)
		return -ENOMEM;

	if (copy_from_user(tmpbuf, ubuf, len)) {
		ret = -EFAULT;
		goto out;
	}
	tmpbuf[len] = '\0';

	ret = display_crc_ctl_parse(dev, tmpbuf, len);

out:
	kfree(tmpbuf);
	if (ret < 0)
		return ret;

	*offp += len;
	return len;
}

static const struct file_operations i915_display_crc_ctl_fops = {
	.owner = THIS_MODULE,
	.open = display_crc_ctl_open,
	.read = seq_read,
	.llseek = seq_lseek,
	.release = single_release,
	.write = display_crc_ctl_write
};

static int
i915_wedged_get(void *data, u64 *val)
{
	struct drm_device *dev = data;
	drm_i915_private_t *dev_priv = dev->dev_private;

	*val = atomic_read(&dev_priv->gpu_error.reset_counter);

	return 0;
}

static int
i915_wedged_set(void *data, u64 val)
{
	struct drm_device *dev = data;

	DRM_INFO("Manually setting wedged to %llu\n", val);
	i915_handle_error(dev, val);

	return 0;
}

DEFINE_SIMPLE_ATTRIBUTE(i915_wedged_fops,
			i915_wedged_get, i915_wedged_set,
			"%llu\n");

static int
i915_ring_stop_get(void *data, u64 *val)
{
	struct drm_device *dev = data;
	drm_i915_private_t *dev_priv = dev->dev_private;

	*val = dev_priv->gpu_error.stop_rings;

	return 0;
}

static int
i915_ring_stop_set(void *data, u64 val)
{
	struct drm_device *dev = data;
	struct drm_i915_private *dev_priv = dev->dev_private;
	int ret;

	DRM_DEBUG_DRIVER("Stopping rings 0x%08llx\n", val);

	ret = mutex_lock_interruptible(&dev->struct_mutex);
	if (ret)
		return ret;

	dev_priv->gpu_error.stop_rings = val;
	mutex_unlock(&dev->struct_mutex);

	return 0;
}

DEFINE_SIMPLE_ATTRIBUTE(i915_ring_stop_fops,
			i915_ring_stop_get, i915_ring_stop_set,
			"0x%08llx\n");

static int
i915_ring_missed_irq_get(void *data, u64 *val)
{
	struct drm_device *dev = data;
	struct drm_i915_private *dev_priv = dev->dev_private;

	*val = dev_priv->gpu_error.missed_irq_rings;
	return 0;
}

static int
i915_ring_missed_irq_set(void *data, u64 val)
{
	struct drm_device *dev = data;
	struct drm_i915_private *dev_priv = dev->dev_private;
	int ret;

	/* Lock against concurrent debugfs callers */
	ret = mutex_lock_interruptible(&dev->struct_mutex);
	if (ret)
		return ret;
	dev_priv->gpu_error.missed_irq_rings = val;
	mutex_unlock(&dev->struct_mutex);

	return 0;
}

DEFINE_SIMPLE_ATTRIBUTE(i915_ring_missed_irq_fops,
			i915_ring_missed_irq_get, i915_ring_missed_irq_set,
			"0x%08llx\n");

static int
i915_ring_test_irq_get(void *data, u64 *val)
{
	struct drm_device *dev = data;
	struct drm_i915_private *dev_priv = dev->dev_private;

	*val = dev_priv->gpu_error.test_irq_rings;

	return 0;
}

static int
i915_ring_test_irq_set(void *data, u64 val)
{
	struct drm_device *dev = data;
	struct drm_i915_private *dev_priv = dev->dev_private;
	int ret;

	DRM_DEBUG_DRIVER("Masking interrupts on rings 0x%08llx\n", val);

	/* Lock against concurrent debugfs callers */
	ret = mutex_lock_interruptible(&dev->struct_mutex);
	if (ret)
		return ret;

	dev_priv->gpu_error.test_irq_rings = val;
	mutex_unlock(&dev->struct_mutex);

	return 0;
}

DEFINE_SIMPLE_ATTRIBUTE(i915_ring_test_irq_fops,
			i915_ring_test_irq_get, i915_ring_test_irq_set,
			"0x%08llx\n");

#define DROP_UNBOUND 0x1
#define DROP_BOUND 0x2
#define DROP_RETIRE 0x4
#define DROP_ACTIVE 0x8
#define DROP_ALL (DROP_UNBOUND | \
		  DROP_BOUND | \
		  DROP_RETIRE | \
		  DROP_ACTIVE)
static int
i915_drop_caches_get(void *data, u64 *val)
{
	*val = DROP_ALL;

	return 0;
}

static int
i915_drop_caches_set(void *data, u64 val)
{
	struct drm_device *dev = data;
	struct drm_i915_private *dev_priv = dev->dev_private;
	struct drm_i915_gem_object *obj, *next;
	struct i915_address_space *vm;
	struct i915_vma *vma, *x;
	int ret;

	DRM_DEBUG("Dropping caches: 0x%08llx\n", val);

	/* No need to check and wait for gpu resets, only libdrm auto-restarts
	 * on ioctls on -EAGAIN. */
	ret = mutex_lock_interruptible(&dev->struct_mutex);
	if (ret)
		return ret;

	if (val & DROP_ACTIVE) {
		ret = i915_gpu_idle(dev);
		if (ret)
			goto unlock;
	}

	if (val & (DROP_RETIRE | DROP_ACTIVE))
		i915_gem_retire_requests(dev);

	if (val & DROP_BOUND) {
		list_for_each_entry(vm, &dev_priv->vm_list, global_link) {
			list_for_each_entry_safe(vma, x, &vm->inactive_list,
						 mm_list) {
				if (vma->obj->pin_count)
					continue;

				ret = i915_vma_unbind(vma);
				if (ret)
					goto unlock;
			}
		}
	}

	if (val & DROP_UNBOUND) {
		list_for_each_entry_safe(obj, next, &dev_priv->mm.unbound_list,
					 global_list)
			if (obj->pages_pin_count == 0) {
				ret = i915_gem_object_put_pages(obj);
				if (ret)
					goto unlock;
			}
	}

unlock:
	mutex_unlock(&dev->struct_mutex);

	return ret;
}

DEFINE_SIMPLE_ATTRIBUTE(i915_drop_caches_fops,
			i915_drop_caches_get, i915_drop_caches_set,
			"0x%08llx\n");

static int
i915_max_freq_get(void *data, u64 *val)
{
	struct drm_device *dev = data;
	drm_i915_private_t *dev_priv = dev->dev_private;
	int ret;

	if (!(IS_GEN6(dev) || IS_GEN7(dev)))
		return -ENODEV;

	flush_delayed_work(&dev_priv->rps.delayed_resume_work);

	ret = mutex_lock_interruptible(&dev_priv->rps.hw_lock);
	if (ret)
		return ret;

	if (IS_VALLEYVIEW(dev))
		*val = vlv_gpu_freq(dev_priv, dev_priv->rps.max_delay);
	else
		*val = dev_priv->rps.max_delay * GT_FREQUENCY_MULTIPLIER;
	mutex_unlock(&dev_priv->rps.hw_lock);

	return 0;
}

static int
i915_max_freq_set(void *data, u64 val)
{
	struct drm_device *dev = data;
	struct drm_i915_private *dev_priv = dev->dev_private;
	int ret;

	if (!(IS_GEN6(dev) || IS_GEN7(dev)))
		return -ENODEV;

	flush_delayed_work(&dev_priv->rps.delayed_resume_work);

	DRM_DEBUG_DRIVER("Manually setting max freq to %llu\n", val);

	ret = mutex_lock_interruptible(&dev_priv->rps.hw_lock);
	if (ret)
		return ret;

	/*
	 * Turbo will still be enabled, but won't go above the set value.
	 */
	if (IS_VALLEYVIEW(dev)) {
		val = vlv_freq_opcode(dev_priv, val);
		dev_priv->rps.max_delay = val;
		valleyview_set_rps(dev, val);
	} else {
		do_div(val, GT_FREQUENCY_MULTIPLIER);
		dev_priv->rps.max_delay = val;
		gen6_set_rps(dev, val);
	}

	mutex_unlock(&dev_priv->rps.hw_lock);

	return 0;
}

DEFINE_SIMPLE_ATTRIBUTE(i915_max_freq_fops,
			i915_max_freq_get, i915_max_freq_set,
			"%llu\n");

static int
i915_min_freq_get(void *data, u64 *val)
{
	struct drm_device *dev = data;
	drm_i915_private_t *dev_priv = dev->dev_private;
	int ret;

	if (!(IS_GEN6(dev) || IS_GEN7(dev)))
		return -ENODEV;

	flush_delayed_work(&dev_priv->rps.delayed_resume_work);

	ret = mutex_lock_interruptible(&dev_priv->rps.hw_lock);
	if (ret)
		return ret;

	if (IS_VALLEYVIEW(dev))
		*val = vlv_gpu_freq(dev_priv, dev_priv->rps.min_delay);
	else
		*val = dev_priv->rps.min_delay * GT_FREQUENCY_MULTIPLIER;
	mutex_unlock(&dev_priv->rps.hw_lock);

	return 0;
}

static int
i915_min_freq_set(void *data, u64 val)
{
	struct drm_device *dev = data;
	struct drm_i915_private *dev_priv = dev->dev_private;
	int ret;

	if (!(IS_GEN6(dev) || IS_GEN7(dev)))
		return -ENODEV;

	flush_delayed_work(&dev_priv->rps.delayed_resume_work);

	DRM_DEBUG_DRIVER("Manually setting min freq to %llu\n", val);

	ret = mutex_lock_interruptible(&dev_priv->rps.hw_lock);
	if (ret)
		return ret;

	/*
	 * Turbo will still be enabled, but won't go below the set value.
	 */
	if (IS_VALLEYVIEW(dev)) {
		val = vlv_freq_opcode(dev_priv, val);
		dev_priv->rps.min_delay = val;
		valleyview_set_rps(dev, val);
	} else {
		do_div(val, GT_FREQUENCY_MULTIPLIER);
		dev_priv->rps.min_delay = val;
		gen6_set_rps(dev, val);
	}
	mutex_unlock(&dev_priv->rps.hw_lock);

	return 0;
}

DEFINE_SIMPLE_ATTRIBUTE(i915_min_freq_fops,
			i915_min_freq_get, i915_min_freq_set,
			"%llu\n");

static int
i915_cache_sharing_get(void *data, u64 *val)
{
	struct drm_device *dev = data;
	drm_i915_private_t *dev_priv = dev->dev_private;
	u32 snpcr;
	int ret;

	if (!(IS_GEN6(dev) || IS_GEN7(dev)))
		return -ENODEV;

	ret = mutex_lock_interruptible(&dev->struct_mutex);
	if (ret)
		return ret;
	intel_runtime_pm_get(dev_priv);

	snpcr = I915_READ(GEN6_MBCUNIT_SNPCR);

	intel_runtime_pm_put(dev_priv);
	mutex_unlock(&dev_priv->dev->struct_mutex);

	*val = (snpcr & GEN6_MBC_SNPCR_MASK) >> GEN6_MBC_SNPCR_SHIFT;

	return 0;
}

static int
i915_cache_sharing_set(void *data, u64 val)
{
	struct drm_device *dev = data;
	struct drm_i915_private *dev_priv = dev->dev_private;
	u32 snpcr;

	if (!(IS_GEN6(dev) || IS_GEN7(dev)))
		return -ENODEV;

	if (val > 3)
		return -EINVAL;

	intel_runtime_pm_get(dev_priv);
	DRM_DEBUG_DRIVER("Manually setting uncore sharing to %llu\n", val);

	/* Update the cache sharing policy here as well */
	snpcr = I915_READ(GEN6_MBCUNIT_SNPCR);
	snpcr &= ~GEN6_MBC_SNPCR_MASK;
	snpcr |= (val << GEN6_MBC_SNPCR_SHIFT);
	I915_WRITE(GEN6_MBCUNIT_SNPCR, snpcr);

	intel_runtime_pm_put(dev_priv);
	return 0;
}

DEFINE_SIMPLE_ATTRIBUTE(i915_cache_sharing_fops,
			i915_cache_sharing_get, i915_cache_sharing_set,
			"%llu\n");

static int i915_forcewake_open(struct inode *inode, struct file *file)
{
	struct drm_device *dev = inode->i_private;
	struct drm_i915_private *dev_priv = dev->dev_private;

	if (INTEL_INFO(dev)->gen < 6)
		return 0;

<<<<<<< HEAD
=======
	intel_runtime_pm_get(dev_priv);
>>>>>>> ab57fff1
	gen6_gt_force_wake_get(dev_priv, FORCEWAKE_ALL);

	return 0;
}

static int i915_forcewake_release(struct inode *inode, struct file *file)
{
	struct drm_device *dev = inode->i_private;
	struct drm_i915_private *dev_priv = dev->dev_private;

	if (INTEL_INFO(dev)->gen < 6)
		return 0;

	gen6_gt_force_wake_put(dev_priv, FORCEWAKE_ALL);
<<<<<<< HEAD
=======
	intel_runtime_pm_put(dev_priv);
>>>>>>> ab57fff1

	return 0;
}

static const struct file_operations i915_forcewake_fops = {
	.owner = THIS_MODULE,
	.open = i915_forcewake_open,
	.release = i915_forcewake_release,
};

static int i915_forcewake_create(struct dentry *root, struct drm_minor *minor)
{
	struct drm_device *dev = minor->dev;
	struct dentry *ent;

	ent = debugfs_create_file("i915_forcewake_user",
				  S_IRUSR,
				  root, dev,
				  &i915_forcewake_fops);
	if (IS_ERR(ent))
		return PTR_ERR(ent);

	return drm_add_fake_info_node(minor, ent, &i915_forcewake_fops);
}

static int i915_debugfs_create(struct dentry *root,
			       struct drm_minor *minor,
			       const char *name,
			       const struct file_operations *fops)
{
	struct drm_device *dev = minor->dev;
	struct dentry *ent;

	ent = debugfs_create_file(name,
				  S_IRUGO | S_IWUSR,
				  root, dev,
				  fops);
	if (IS_ERR(ent))
		return PTR_ERR(ent);

	return drm_add_fake_info_node(minor, ent, fops);
}

static const struct drm_info_list i915_debugfs_list[] = {
	{"i915_capabilities", i915_capabilities, 0},
	{"i915_gem_objects", i915_gem_object_info, 0},
	{"i915_gem_gtt", i915_gem_gtt_info, 0},
	{"i915_gem_pinned", i915_gem_gtt_info, 0, (void *) PINNED_LIST},
	{"i915_gem_active", i915_gem_object_list_info, 0, (void *) ACTIVE_LIST},
	{"i915_gem_inactive", i915_gem_object_list_info, 0, (void *) INACTIVE_LIST},
	{"i915_gem_stolen", i915_gem_stolen_list_info },
	{"i915_gem_pageflip", i915_gem_pageflip_info, 0},
	{"i915_gem_request", i915_gem_request_info, 0},
	{"i915_gem_seqno", i915_gem_seqno_info, 0},
	{"i915_gem_fence_regs", i915_gem_fence_regs_info, 0},
	{"i915_gem_interrupt", i915_interrupt_info, 0},
	{"i915_gem_hws", i915_hws_info, 0, (void *)RCS},
	{"i915_gem_hws_blt", i915_hws_info, 0, (void *)BCS},
	{"i915_gem_hws_bsd", i915_hws_info, 0, (void *)VCS},
	{"i915_gem_hws_vebox", i915_hws_info, 0, (void *)VECS},
	{"i915_rstdby_delays", i915_rstdby_delays, 0},
	{"i915_cur_delayinfo", i915_cur_delayinfo, 0},
	{"i915_delayfreq_table", i915_delayfreq_table, 0},
	{"i915_inttoext_table", i915_inttoext_table, 0},
	{"i915_drpc_info", i915_drpc_info, 0},
	{"i915_emon_status", i915_emon_status, 0},
	{"i915_ring_freq_table", i915_ring_freq_table, 0},
	{"i915_gfxec", i915_gfxec, 0},
	{"i915_fbc_status", i915_fbc_status, 0},
	{"i915_ips_status", i915_ips_status, 0},
	{"i915_sr_status", i915_sr_status, 0},
	{"i915_opregion", i915_opregion, 0},
	{"i915_gem_framebuffer", i915_gem_framebuffer_info, 0},
	{"i915_context_status", i915_context_status, 0},
	{"i915_gen6_forcewake_count", i915_gen6_forcewake_count_info, 0},
	{"i915_swizzle_info", i915_swizzle_info, 0},
	{"i915_ppgtt_info", i915_ppgtt_info, 0},
	{"i915_dpio", i915_dpio_info, 0},
	{"i915_llc", i915_llc, 0},
	{"i915_edp_psr_status", i915_edp_psr_status, 0},
	{"i915_energy_uJ", i915_energy_uJ, 0},
	{"i915_pc8_status", i915_pc8_status, 0},
	{"i915_power_domain_info", i915_power_domain_info, 0},
};
#define I915_DEBUGFS_ENTRIES ARRAY_SIZE(i915_debugfs_list)

static const struct i915_debugfs_files {
	const char *name;
	const struct file_operations *fops;
} i915_debugfs_files[] = {
	{"i915_wedged", &i915_wedged_fops},
	{"i915_max_freq", &i915_max_freq_fops},
	{"i915_min_freq", &i915_min_freq_fops},
	{"i915_cache_sharing", &i915_cache_sharing_fops},
	{"i915_ring_stop", &i915_ring_stop_fops},
	{"i915_ring_missed_irq", &i915_ring_missed_irq_fops},
	{"i915_ring_test_irq", &i915_ring_test_irq_fops},
	{"i915_gem_drop_caches", &i915_drop_caches_fops},
	{"i915_error_state", &i915_error_state_fops},
	{"i915_next_seqno", &i915_next_seqno_fops},
	{"i915_display_crc_ctl", &i915_display_crc_ctl_fops},
};

void intel_display_crc_init(struct drm_device *dev)
{
	struct drm_i915_private *dev_priv = dev->dev_private;
	enum pipe pipe;

	for_each_pipe(pipe) {
		struct intel_pipe_crc *pipe_crc = &dev_priv->pipe_crc[pipe];

		pipe_crc->opened = false;
		spin_lock_init(&pipe_crc->lock);
		init_waitqueue_head(&pipe_crc->wq);
	}
}

int i915_debugfs_init(struct drm_minor *minor)
{
	int ret, i;

	ret = i915_forcewake_create(minor->debugfs_root, minor);
	if (ret)
		return ret;

	for (i = 0; i < ARRAY_SIZE(i915_pipe_crc_data); i++) {
		ret = i915_pipe_crc_create(minor->debugfs_root, minor, i);
		if (ret)
			return ret;
	}

	for (i = 0; i < ARRAY_SIZE(i915_debugfs_files); i++) {
		ret = i915_debugfs_create(minor->debugfs_root, minor,
					  i915_debugfs_files[i].name,
					  i915_debugfs_files[i].fops);
		if (ret)
			return ret;
	}

	return drm_debugfs_create_files(i915_debugfs_list,
					I915_DEBUGFS_ENTRIES,
					minor->debugfs_root, minor);
}

void i915_debugfs_cleanup(struct drm_minor *minor)
{
	int i;

	drm_debugfs_remove_files(i915_debugfs_list,
				 I915_DEBUGFS_ENTRIES, minor);

	drm_debugfs_remove_files((struct drm_info_list *) &i915_forcewake_fops,
				 1, minor);

	for (i = 0; i < ARRAY_SIZE(i915_pipe_crc_data); i++) {
		struct drm_info_list *info_list =
			(struct drm_info_list *)&i915_pipe_crc_data[i];

		drm_debugfs_remove_files(info_list, 1, minor);
	}

	for (i = 0; i < ARRAY_SIZE(i915_debugfs_files); i++) {
		struct drm_info_list *info_list =
			(struct drm_info_list *) i915_debugfs_files[i].fops;

		drm_debugfs_remove_files(info_list, 1, minor);
	}
}

#endif /* CONFIG_DEBUG_FS */<|MERGE_RESOLUTION|>--- conflicted
+++ resolved
@@ -3098,10 +3098,7 @@
 	if (INTEL_INFO(dev)->gen < 6)
 		return 0;
 
-<<<<<<< HEAD
-=======
 	intel_runtime_pm_get(dev_priv);
->>>>>>> ab57fff1
 	gen6_gt_force_wake_get(dev_priv, FORCEWAKE_ALL);
 
 	return 0;
@@ -3116,10 +3113,7 @@
 		return 0;
 
 	gen6_gt_force_wake_put(dev_priv, FORCEWAKE_ALL);
-<<<<<<< HEAD
-=======
 	intel_runtime_pm_put(dev_priv);
->>>>>>> ab57fff1
 
 	return 0;
 }
