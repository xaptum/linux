/*
 * Copyright (C) 2007-2008 Advanced Micro Devices, Inc.
 * Author: Joerg Roedel <joerg.roedel@amd.com>
 *         Leo Duran <leo.duran@amd.com>
 *
 * This program is free software; you can redistribute it and/or modify it
 * under the terms of the GNU General Public License version 2 as published
 * by the Free Software Foundation.
 *
 * This program is distributed in the hope that it will be useful,
 * but WITHOUT ANY WARRANTY; without even the implied warranty of
 * MERCHANTABILITY or FITNESS FOR A PARTICULAR PURPOSE.  See the
 * GNU General Public License for more details.
 *
 * You should have received a copy of the GNU General Public License
 * along with this program; if not, write to the Free Software
 * Foundation, Inc., 59 Temple Place, Suite 330, Boston, MA  02111-1307 USA
 */

#include <linux/pci.h>
#include <linux/acpi.h>
#include <linux/gfp.h>
#include <linux/list.h>
#include <linux/sysdev.h>
#include <linux/interrupt.h>
#include <linux/msi.h>
#include <asm/pci-direct.h>
#include <asm/amd_iommu_types.h>
#include <asm/amd_iommu.h>
#include <asm/iommu.h>

/*
 * definitions for the ACPI scanning code
 */
#define IVRS_HEADER_LENGTH 48

#define ACPI_IVHD_TYPE                  0x10
#define ACPI_IVMD_TYPE_ALL              0x20
#define ACPI_IVMD_TYPE                  0x21
#define ACPI_IVMD_TYPE_RANGE            0x22

#define IVHD_DEV_ALL                    0x01
#define IVHD_DEV_SELECT                 0x02
#define IVHD_DEV_SELECT_RANGE_START     0x03
#define IVHD_DEV_RANGE_END              0x04
#define IVHD_DEV_ALIAS                  0x42
#define IVHD_DEV_ALIAS_RANGE            0x43
#define IVHD_DEV_EXT_SELECT             0x46
#define IVHD_DEV_EXT_SELECT_RANGE       0x47

#define IVHD_FLAG_HT_TUN_EN             0x00
#define IVHD_FLAG_PASSPW_EN             0x01
#define IVHD_FLAG_RESPASSPW_EN          0x02
#define IVHD_FLAG_ISOC_EN               0x03

#define IVMD_FLAG_EXCL_RANGE            0x08
#define IVMD_FLAG_UNITY_MAP             0x01

#define ACPI_DEVFLAG_INITPASS           0x01
#define ACPI_DEVFLAG_EXTINT             0x02
#define ACPI_DEVFLAG_NMI                0x04
#define ACPI_DEVFLAG_SYSMGT1            0x10
#define ACPI_DEVFLAG_SYSMGT2            0x20
#define ACPI_DEVFLAG_LINT0              0x40
#define ACPI_DEVFLAG_LINT1              0x80
#define ACPI_DEVFLAG_ATSDIS             0x10000000

/*
 * ACPI table definitions
 *
 * These data structures are laid over the table to parse the important values
 * out of it.
 */

/*
 * structure describing one IOMMU in the ACPI table. Typically followed by one
 * or more ivhd_entrys.
 */
struct ivhd_header {
	u8 type;
	u8 flags;
	u16 length;
	u16 devid;
	u16 cap_ptr;
	u64 mmio_phys;
	u16 pci_seg;
	u16 info;
	u32 reserved;
} __attribute__((packed));

/*
 * A device entry describing which devices a specific IOMMU translates and
 * which requestor ids they use.
 */
struct ivhd_entry {
	u8 type;
	u16 devid;
	u8 flags;
	u32 ext;
} __attribute__((packed));

/*
 * An AMD IOMMU memory definition structure. It defines things like exclusion
 * ranges for devices and regions that should be unity mapped.
 */
struct ivmd_header {
	u8 type;
	u8 flags;
	u16 length;
	u16 devid;
	u16 aux;
	u64 resv;
	u64 range_start;
	u64 range_length;
} __attribute__((packed));

static int __initdata amd_iommu_detected;

u16 amd_iommu_last_bdf;			/* largest PCI device id we have
					   to handle */
LIST_HEAD(amd_iommu_unity_map);		/* a list of required unity mappings
					   we find in ACPI */
unsigned amd_iommu_aperture_order = 26; /* size of aperture in power of 2 */
<<<<<<< HEAD
int amd_iommu_isolate;			/* if 1, device isolation is enabled */
=======
int amd_iommu_isolate = 1;		/* if 1, device isolation is enabled */
>>>>>>> c07f62e5
bool amd_iommu_unmap_flush;		/* if true, flush on every unmap */

LIST_HEAD(amd_iommu_list);		/* list of all AMD IOMMUs in the
					   system */

/*
 * Pointer to the device table which is shared by all AMD IOMMUs
 * it is indexed by the PCI device id or the HT unit id and contains
 * information about the domain the device belongs to as well as the
 * page table root pointer.
 */
struct dev_table_entry *amd_iommu_dev_table;

/*
 * The alias table is a driver specific data structure which contains the
 * mappings of the PCI device ids to the actual requestor ids on the IOMMU.
 * More than one device can share the same requestor id.
 */
u16 *amd_iommu_alias_table;

/*
 * The rlookup table is used to find the IOMMU which is responsible
 * for a specific device. It is also indexed by the PCI device id.
 */
struct amd_iommu **amd_iommu_rlookup_table;

/*
 * The pd table (protection domain table) is used to find the protection domain
 * data structure a device belongs to. Indexed with the PCI device id too.
 */
struct protection_domain **amd_iommu_pd_table;

/*
 * AMD IOMMU allows up to 2^16 differend protection domains. This is a bitmap
 * to know which ones are already in use.
 */
unsigned long *amd_iommu_pd_alloc_bitmap;

static u32 dev_table_size;	/* size of the device table */
static u32 alias_table_size;	/* size of the alias table */
static u32 rlookup_table_size;	/* size if the rlookup table */

static inline void update_last_devid(u16 devid)
{
	if (devid > amd_iommu_last_bdf)
		amd_iommu_last_bdf = devid;
}

static inline unsigned long tbl_size(int entry_size)
{
	unsigned shift = PAGE_SHIFT +
			 get_order(amd_iommu_last_bdf * entry_size);

	return 1UL << shift;
}

/****************************************************************************
 *
 * AMD IOMMU MMIO register space handling functions
 *
 * These functions are used to program the IOMMU device registers in
 * MMIO space required for that driver.
 *
 ****************************************************************************/

/*
 * This function set the exclusion range in the IOMMU. DMA accesses to the
 * exclusion range are passed through untranslated
 */
static void __init iommu_set_exclusion_range(struct amd_iommu *iommu)
{
	u64 start = iommu->exclusion_start & PAGE_MASK;
	u64 limit = (start + iommu->exclusion_length) & PAGE_MASK;
	u64 entry;

	if (!iommu->exclusion_start)
		return;

	entry = start | MMIO_EXCL_ENABLE_MASK;
	memcpy_toio(iommu->mmio_base + MMIO_EXCL_BASE_OFFSET,
			&entry, sizeof(entry));

	entry = limit;
	memcpy_toio(iommu->mmio_base + MMIO_EXCL_LIMIT_OFFSET,
			&entry, sizeof(entry));
}

/* Programs the physical address of the device table into the IOMMU hardware */
static void __init iommu_set_device_table(struct amd_iommu *iommu)
{
	u64 entry;

	BUG_ON(iommu->mmio_base == NULL);

	entry = virt_to_phys(amd_iommu_dev_table);
	entry |= (dev_table_size >> 12) - 1;
	memcpy_toio(iommu->mmio_base + MMIO_DEV_TABLE_OFFSET,
			&entry, sizeof(entry));
}

/* Generic functions to enable/disable certain features of the IOMMU. */
static void __init iommu_feature_enable(struct amd_iommu *iommu, u8 bit)
{
	u32 ctrl;

	ctrl = readl(iommu->mmio_base + MMIO_CONTROL_OFFSET);
	ctrl |= (1 << bit);
	writel(ctrl, iommu->mmio_base + MMIO_CONTROL_OFFSET);
}

static void __init iommu_feature_disable(struct amd_iommu *iommu, u8 bit)
{
	u32 ctrl;

	ctrl = readl(iommu->mmio_base + MMIO_CONTROL_OFFSET);
	ctrl &= ~(1 << bit);
	writel(ctrl, iommu->mmio_base + MMIO_CONTROL_OFFSET);
}

/* Function to enable the hardware */
void __init iommu_enable(struct amd_iommu *iommu)
{
	printk(KERN_INFO "AMD IOMMU: Enabling IOMMU "
	       "at %02x:%02x.%x cap 0x%hx\n",
	       iommu->dev->bus->number,
	       PCI_SLOT(iommu->dev->devfn),
	       PCI_FUNC(iommu->dev->devfn),
	       iommu->cap_ptr);

	iommu_feature_enable(iommu, CONTROL_IOMMU_EN);
}

/* Function to enable IOMMU event logging and event interrupts */
void __init iommu_enable_event_logging(struct amd_iommu *iommu)
{
	iommu_feature_enable(iommu, CONTROL_EVT_LOG_EN);
	iommu_feature_enable(iommu, CONTROL_EVT_INT_EN);
}

/*
 * mapping and unmapping functions for the IOMMU MMIO space. Each AMD IOMMU in
 * the system has one.
 */
static u8 * __init iommu_map_mmio_space(u64 address)
{
	u8 *ret;

	if (!request_mem_region(address, MMIO_REGION_LENGTH, "amd_iommu"))
		return NULL;

	ret = ioremap_nocache(address, MMIO_REGION_LENGTH);
	if (ret != NULL)
		return ret;

	release_mem_region(address, MMIO_REGION_LENGTH);

	return NULL;
}

static void __init iommu_unmap_mmio_space(struct amd_iommu *iommu)
{
	if (iommu->mmio_base)
		iounmap(iommu->mmio_base);
	release_mem_region(iommu->mmio_phys, MMIO_REGION_LENGTH);
}

/****************************************************************************
 *
 * The functions below belong to the first pass of AMD IOMMU ACPI table
 * parsing. In this pass we try to find out the highest device id this
 * code has to handle. Upon this information the size of the shared data
 * structures is determined later.
 *
 ****************************************************************************/

/*
 * This function calculates the length of a given IVHD entry
 */
static inline int ivhd_entry_length(u8 *ivhd)
{
	return 0x04 << (*ivhd >> 6);
}

/*
 * This function reads the last device id the IOMMU has to handle from the PCI
 * capability header for this IOMMU
 */
static int __init find_last_devid_on_pci(int bus, int dev, int fn, int cap_ptr)
{
	u32 cap;

	cap = read_pci_config(bus, dev, fn, cap_ptr+MMIO_RANGE_OFFSET);
	update_last_devid(calc_devid(MMIO_GET_BUS(cap), MMIO_GET_LD(cap)));

	return 0;
}

/*
 * After reading the highest device id from the IOMMU PCI capability header
 * this function looks if there is a higher device id defined in the ACPI table
 */
static int __init find_last_devid_from_ivhd(struct ivhd_header *h)
{
	u8 *p = (void *)h, *end = (void *)h;
	struct ivhd_entry *dev;

	p += sizeof(*h);
	end += h->length;

	find_last_devid_on_pci(PCI_BUS(h->devid),
			PCI_SLOT(h->devid),
			PCI_FUNC(h->devid),
			h->cap_ptr);

	while (p < end) {
		dev = (struct ivhd_entry *)p;
		switch (dev->type) {
		case IVHD_DEV_SELECT:
		case IVHD_DEV_RANGE_END:
		case IVHD_DEV_ALIAS:
		case IVHD_DEV_EXT_SELECT:
			/* all the above subfield types refer to device ids */
			update_last_devid(dev->devid);
			break;
		default:
			break;
		}
		p += ivhd_entry_length(p);
	}

	WARN_ON(p != end);

	return 0;
}

/*
 * Iterate over all IVHD entries in the ACPI table and find the highest device
 * id which we need to handle. This is the first of three functions which parse
 * the ACPI table. So we check the checksum here.
 */
static int __init find_last_devid_acpi(struct acpi_table_header *table)
{
	int i;
	u8 checksum = 0, *p = (u8 *)table, *end = (u8 *)table;
	struct ivhd_header *h;

	/*
	 * Validate checksum here so we don't need to do it when
	 * we actually parse the table
	 */
	for (i = 0; i < table->length; ++i)
		checksum += p[i];
	if (checksum != 0)
		/* ACPI table corrupt */
		return -ENODEV;

	p += IVRS_HEADER_LENGTH;

	end += table->length;
	while (p < end) {
		h = (struct ivhd_header *)p;
		switch (h->type) {
		case ACPI_IVHD_TYPE:
			find_last_devid_from_ivhd(h);
			break;
		default:
			break;
		}
		p += h->length;
	}
	WARN_ON(p != end);

	return 0;
}

/****************************************************************************
 *
 * The following functions belong the the code path which parses the ACPI table
 * the second time. In this ACPI parsing iteration we allocate IOMMU specific
 * data structures, initialize the device/alias/rlookup table and also
 * basically initialize the hardware.
 *
 ****************************************************************************/

/*
 * Allocates the command buffer. This buffer is per AMD IOMMU. We can
 * write commands to that buffer later and the IOMMU will execute them
 * asynchronously
 */
static u8 * __init alloc_command_buffer(struct amd_iommu *iommu)
{
	u8 *cmd_buf = (u8 *)__get_free_pages(GFP_KERNEL | __GFP_ZERO,
			get_order(CMD_BUFFER_SIZE));
	u64 entry;

	if (cmd_buf == NULL)
		return NULL;

	iommu->cmd_buf_size = CMD_BUFFER_SIZE;

	entry = (u64)virt_to_phys(cmd_buf);
	entry |= MMIO_CMD_SIZE_512;
	memcpy_toio(iommu->mmio_base + MMIO_CMD_BUF_OFFSET,
			&entry, sizeof(entry));

	iommu_feature_enable(iommu, CONTROL_CMDBUF_EN);

	return cmd_buf;
}

static void __init free_command_buffer(struct amd_iommu *iommu)
{
	free_pages((unsigned long)iommu->cmd_buf,
		   get_order(iommu->cmd_buf_size));
}

/* allocates the memory where the IOMMU will log its events to */
static u8 * __init alloc_event_buffer(struct amd_iommu *iommu)
{
	u64 entry;
	iommu->evt_buf = (u8 *)__get_free_pages(GFP_KERNEL | __GFP_ZERO,
						get_order(EVT_BUFFER_SIZE));

	if (iommu->evt_buf == NULL)
		return NULL;

	entry = (u64)virt_to_phys(iommu->evt_buf) | EVT_LEN_MASK;
	memcpy_toio(iommu->mmio_base + MMIO_EVT_BUF_OFFSET,
		    &entry, sizeof(entry));

	iommu->evt_buf_size = EVT_BUFFER_SIZE;

	return iommu->evt_buf;
}

static void __init free_event_buffer(struct amd_iommu *iommu)
{
	free_pages((unsigned long)iommu->evt_buf, get_order(EVT_BUFFER_SIZE));
}

/* sets a specific bit in the device table entry. */
static void set_dev_entry_bit(u16 devid, u8 bit)
{
	int i = (bit >> 5) & 0x07;
	int _bit = bit & 0x1f;

	amd_iommu_dev_table[devid].data[i] |= (1 << _bit);
}

/* Writes the specific IOMMU for a device into the rlookup table */
static void __init set_iommu_for_device(struct amd_iommu *iommu, u16 devid)
{
	amd_iommu_rlookup_table[devid] = iommu;
}

/*
 * This function takes the device specific flags read from the ACPI
 * table and sets up the device table entry with that information
 */
static void __init set_dev_entry_from_acpi(struct amd_iommu *iommu,
					   u16 devid, u32 flags, u32 ext_flags)
{
	if (flags & ACPI_DEVFLAG_INITPASS)
		set_dev_entry_bit(devid, DEV_ENTRY_INIT_PASS);
	if (flags & ACPI_DEVFLAG_EXTINT)
		set_dev_entry_bit(devid, DEV_ENTRY_EINT_PASS);
	if (flags & ACPI_DEVFLAG_NMI)
		set_dev_entry_bit(devid, DEV_ENTRY_NMI_PASS);
	if (flags & ACPI_DEVFLAG_SYSMGT1)
		set_dev_entry_bit(devid, DEV_ENTRY_SYSMGT1);
	if (flags & ACPI_DEVFLAG_SYSMGT2)
		set_dev_entry_bit(devid, DEV_ENTRY_SYSMGT2);
	if (flags & ACPI_DEVFLAG_LINT0)
		set_dev_entry_bit(devid, DEV_ENTRY_LINT0_PASS);
	if (flags & ACPI_DEVFLAG_LINT1)
		set_dev_entry_bit(devid, DEV_ENTRY_LINT1_PASS);

	set_iommu_for_device(iommu, devid);
}

/*
 * Reads the device exclusion range from ACPI and initialize IOMMU with
 * it
 */
static void __init set_device_exclusion_range(u16 devid, struct ivmd_header *m)
{
	struct amd_iommu *iommu = amd_iommu_rlookup_table[devid];

	if (!(m->flags & IVMD_FLAG_EXCL_RANGE))
		return;

	if (iommu) {
		/*
		 * We only can configure exclusion ranges per IOMMU, not
		 * per device. But we can enable the exclusion range per
		 * device. This is done here
		 */
		set_dev_entry_bit(m->devid, DEV_ENTRY_EX);
		iommu->exclusion_start = m->range_start;
		iommu->exclusion_length = m->range_length;
	}
}

/*
 * This function reads some important data from the IOMMU PCI space and
 * initializes the driver data structure with it. It reads the hardware
 * capabilities and the first/last device entries
 */
static void __init init_iommu_from_pci(struct amd_iommu *iommu)
{
	int cap_ptr = iommu->cap_ptr;
	u32 range, misc;

	pci_read_config_dword(iommu->dev, cap_ptr + MMIO_CAP_HDR_OFFSET,
			      &iommu->cap);
	pci_read_config_dword(iommu->dev, cap_ptr + MMIO_RANGE_OFFSET,
			      &range);
	pci_read_config_dword(iommu->dev, cap_ptr + MMIO_MISC_OFFSET,
			      &misc);

	iommu->first_device = calc_devid(MMIO_GET_BUS(range),
					 MMIO_GET_FD(range));
	iommu->last_device = calc_devid(MMIO_GET_BUS(range),
					MMIO_GET_LD(range));
	iommu->evt_msi_num = MMIO_MSI_NUM(misc);
}

/*
 * Takes a pointer to an AMD IOMMU entry in the ACPI table and
 * initializes the hardware and our data structures with it.
 */
static void __init init_iommu_from_acpi(struct amd_iommu *iommu,
					struct ivhd_header *h)
{
	u8 *p = (u8 *)h;
	u8 *end = p, flags = 0;
	u16 dev_i, devid = 0, devid_start = 0, devid_to = 0;
	u32 ext_flags = 0;
	bool alias = false;
	struct ivhd_entry *e;

	/*
	 * First set the recommended feature enable bits from ACPI
	 * into the IOMMU control registers
	 */
	h->flags & IVHD_FLAG_HT_TUN_EN ?
		iommu_feature_enable(iommu, CONTROL_HT_TUN_EN) :
		iommu_feature_disable(iommu, CONTROL_HT_TUN_EN);

	h->flags & IVHD_FLAG_PASSPW_EN ?
		iommu_feature_enable(iommu, CONTROL_PASSPW_EN) :
		iommu_feature_disable(iommu, CONTROL_PASSPW_EN);

	h->flags & IVHD_FLAG_RESPASSPW_EN ?
		iommu_feature_enable(iommu, CONTROL_RESPASSPW_EN) :
		iommu_feature_disable(iommu, CONTROL_RESPASSPW_EN);

	h->flags & IVHD_FLAG_ISOC_EN ?
		iommu_feature_enable(iommu, CONTROL_ISOC_EN) :
		iommu_feature_disable(iommu, CONTROL_ISOC_EN);

	/*
	 * make IOMMU memory accesses cache coherent
	 */
	iommu_feature_enable(iommu, CONTROL_COHERENT_EN);

	/*
	 * Done. Now parse the device entries
	 */
	p += sizeof(struct ivhd_header);
	end += h->length;

	while (p < end) {
		e = (struct ivhd_entry *)p;
		switch (e->type) {
		case IVHD_DEV_ALL:
			for (dev_i = iommu->first_device;
					dev_i <= iommu->last_device; ++dev_i)
				set_dev_entry_from_acpi(iommu, dev_i,
							e->flags, 0);
			break;
		case IVHD_DEV_SELECT:
			devid = e->devid;
			set_dev_entry_from_acpi(iommu, devid, e->flags, 0);
			break;
		case IVHD_DEV_SELECT_RANGE_START:
			devid_start = e->devid;
			flags = e->flags;
			ext_flags = 0;
			alias = false;
			break;
		case IVHD_DEV_ALIAS:
			devid = e->devid;
			devid_to = e->ext >> 8;
			set_dev_entry_from_acpi(iommu, devid, e->flags, 0);
			amd_iommu_alias_table[devid] = devid_to;
			break;
		case IVHD_DEV_ALIAS_RANGE:
			devid_start = e->devid;
			flags = e->flags;
			devid_to = e->ext >> 8;
			ext_flags = 0;
			alias = true;
			break;
		case IVHD_DEV_EXT_SELECT:
			devid = e->devid;
			set_dev_entry_from_acpi(iommu, devid, e->flags,
						e->ext);
			break;
		case IVHD_DEV_EXT_SELECT_RANGE:
			devid_start = e->devid;
			flags = e->flags;
			ext_flags = e->ext;
			alias = false;
			break;
		case IVHD_DEV_RANGE_END:
			devid = e->devid;
			for (dev_i = devid_start; dev_i <= devid; ++dev_i) {
				if (alias)
					amd_iommu_alias_table[dev_i] = devid_to;
				set_dev_entry_from_acpi(iommu,
						amd_iommu_alias_table[dev_i],
						flags, ext_flags);
			}
			break;
		default:
			break;
		}

		p += ivhd_entry_length(p);
	}
}

/* Initializes the device->iommu mapping for the driver */
static int __init init_iommu_devices(struct amd_iommu *iommu)
{
	u16 i;

	for (i = iommu->first_device; i <= iommu->last_device; ++i)
		set_iommu_for_device(iommu, i);

	return 0;
}

static void __init free_iommu_one(struct amd_iommu *iommu)
{
	free_command_buffer(iommu);
	free_event_buffer(iommu);
	iommu_unmap_mmio_space(iommu);
}

static void __init free_iommu_all(void)
{
	struct amd_iommu *iommu, *next;

	list_for_each_entry_safe(iommu, next, &amd_iommu_list, list) {
		list_del(&iommu->list);
		free_iommu_one(iommu);
		kfree(iommu);
	}
}

/*
 * This function clues the initialization function for one IOMMU
 * together and also allocates the command buffer and programs the
 * hardware. It does NOT enable the IOMMU. This is done afterwards.
 */
static int __init init_iommu_one(struct amd_iommu *iommu, struct ivhd_header *h)
{
	spin_lock_init(&iommu->lock);
	list_add_tail(&iommu->list, &amd_iommu_list);

	/*
	 * Copy data from ACPI table entry to the iommu struct
	 */
	iommu->dev = pci_get_bus_and_slot(PCI_BUS(h->devid), h->devid & 0xff);
	if (!iommu->dev)
		return 1;

	iommu->cap_ptr = h->cap_ptr;
	iommu->pci_seg = h->pci_seg;
	iommu->mmio_phys = h->mmio_phys;
	iommu->mmio_base = iommu_map_mmio_space(h->mmio_phys);
	if (!iommu->mmio_base)
		return -ENOMEM;

	iommu_set_device_table(iommu);
	iommu->cmd_buf = alloc_command_buffer(iommu);
	if (!iommu->cmd_buf)
		return -ENOMEM;

	iommu->evt_buf = alloc_event_buffer(iommu);
	if (!iommu->evt_buf)
		return -ENOMEM;

	iommu->int_enabled = false;

	init_iommu_from_pci(iommu);
	init_iommu_from_acpi(iommu, h);
	init_iommu_devices(iommu);

	return pci_enable_device(iommu->dev);
}

/*
 * Iterates over all IOMMU entries in the ACPI table, allocates the
 * IOMMU structure and initializes it with init_iommu_one()
 */
static int __init init_iommu_all(struct acpi_table_header *table)
{
	u8 *p = (u8 *)table, *end = (u8 *)table;
	struct ivhd_header *h;
	struct amd_iommu *iommu;
	int ret;

	end += table->length;
	p += IVRS_HEADER_LENGTH;

	while (p < end) {
		h = (struct ivhd_header *)p;
		switch (*p) {
		case ACPI_IVHD_TYPE:
			iommu = kzalloc(sizeof(struct amd_iommu), GFP_KERNEL);
			if (iommu == NULL)
				return -ENOMEM;
			ret = init_iommu_one(iommu, h);
			if (ret)
				return ret;
			break;
		default:
			break;
		}
		p += h->length;

	}
	WARN_ON(p != end);

	return 0;
}

/****************************************************************************
 *
 * The following functions initialize the MSI interrupts for all IOMMUs
 * in the system. Its a bit challenging because there could be multiple
 * IOMMUs per PCI BDF but we can call pci_enable_msi(x) only once per
 * pci_dev.
 *
 ****************************************************************************/

static int __init iommu_setup_msix(struct amd_iommu *iommu)
{
	struct amd_iommu *curr;
	struct msix_entry entries[32]; /* only 32 supported by AMD IOMMU */
	int nvec = 0, i;

	list_for_each_entry(curr, &amd_iommu_list, list) {
		if (curr->dev == iommu->dev) {
			entries[nvec].entry = curr->evt_msi_num;
			entries[nvec].vector = 0;
			curr->int_enabled = true;
			nvec++;
		}
	}

	if (pci_enable_msix(iommu->dev, entries, nvec)) {
		pci_disable_msix(iommu->dev);
		return 1;
	}

	for (i = 0; i < nvec; ++i) {
		int r = request_irq(entries->vector, amd_iommu_int_handler,
				    IRQF_SAMPLE_RANDOM,
				    "AMD IOMMU",
				    NULL);
		if (r)
			goto out_free;
	}

	return 0;

out_free:
	for (i -= 1; i >= 0; --i)
		free_irq(entries->vector, NULL);

	pci_disable_msix(iommu->dev);

	return 1;
}

static int __init iommu_setup_msi(struct amd_iommu *iommu)
{
	int r;
	struct amd_iommu *curr;

	list_for_each_entry(curr, &amd_iommu_list, list) {
		if (curr->dev == iommu->dev)
			curr->int_enabled = true;
	}


	if (pci_enable_msi(iommu->dev))
		return 1;

	r = request_irq(iommu->dev->irq, amd_iommu_int_handler,
			IRQF_SAMPLE_RANDOM,
			"AMD IOMMU",
			NULL);

	if (r) {
		pci_disable_msi(iommu->dev);
		return 1;
	}

	return 0;
}

static int __init iommu_init_msi(struct amd_iommu *iommu)
{
	if (iommu->int_enabled)
		return 0;

	if (pci_find_capability(iommu->dev, PCI_CAP_ID_MSIX))
		return iommu_setup_msix(iommu);
	else if (pci_find_capability(iommu->dev, PCI_CAP_ID_MSI))
		return iommu_setup_msi(iommu);

	return 1;
}

/****************************************************************************
 *
 * The next functions belong to the third pass of parsing the ACPI
 * table. In this last pass the memory mapping requirements are
 * gathered (like exclusion and unity mapping reanges).
 *
 ****************************************************************************/

static void __init free_unity_maps(void)
{
	struct unity_map_entry *entry, *next;

	list_for_each_entry_safe(entry, next, &amd_iommu_unity_map, list) {
		list_del(&entry->list);
		kfree(entry);
	}
}

/* called when we find an exclusion range definition in ACPI */
static int __init init_exclusion_range(struct ivmd_header *m)
{
	int i;

	switch (m->type) {
	case ACPI_IVMD_TYPE:
		set_device_exclusion_range(m->devid, m);
		break;
	case ACPI_IVMD_TYPE_ALL:
		for (i = 0; i <= amd_iommu_last_bdf; ++i)
			set_device_exclusion_range(i, m);
		break;
	case ACPI_IVMD_TYPE_RANGE:
		for (i = m->devid; i <= m->aux; ++i)
			set_device_exclusion_range(i, m);
		break;
	default:
		break;
	}

	return 0;
}

/* called for unity map ACPI definition */
static int __init init_unity_map_range(struct ivmd_header *m)
{
	struct unity_map_entry *e = 0;

	e = kzalloc(sizeof(*e), GFP_KERNEL);
	if (e == NULL)
		return -ENOMEM;

	switch (m->type) {
	default:
	case ACPI_IVMD_TYPE:
		e->devid_start = e->devid_end = m->devid;
		break;
	case ACPI_IVMD_TYPE_ALL:
		e->devid_start = 0;
		e->devid_end = amd_iommu_last_bdf;
		break;
	case ACPI_IVMD_TYPE_RANGE:
		e->devid_start = m->devid;
		e->devid_end = m->aux;
		break;
	}
	e->address_start = PAGE_ALIGN(m->range_start);
	e->address_end = e->address_start + PAGE_ALIGN(m->range_length);
	e->prot = m->flags >> 1;

	list_add_tail(&e->list, &amd_iommu_unity_map);

	return 0;
}

/* iterates over all memory definitions we find in the ACPI table */
static int __init init_memory_definitions(struct acpi_table_header *table)
{
	u8 *p = (u8 *)table, *end = (u8 *)table;
	struct ivmd_header *m;

	end += table->length;
	p += IVRS_HEADER_LENGTH;

	while (p < end) {
		m = (struct ivmd_header *)p;
		if (m->flags & IVMD_FLAG_EXCL_RANGE)
			init_exclusion_range(m);
		else if (m->flags & IVMD_FLAG_UNITY_MAP)
			init_unity_map_range(m);

		p += m->length;
	}

	return 0;
}

/*
 * Init the device table to not allow DMA access for devices and
 * suppress all page faults
 */
static void init_device_table(void)
{
	u16 devid;

	for (devid = 0; devid <= amd_iommu_last_bdf; ++devid) {
		set_dev_entry_bit(devid, DEV_ENTRY_VALID);
		set_dev_entry_bit(devid, DEV_ENTRY_TRANSLATION);
	}
}

/*
 * This function finally enables all IOMMUs found in the system after
 * they have been initialized
 */
static void __init enable_iommus(void)
{
	struct amd_iommu *iommu;

	list_for_each_entry(iommu, &amd_iommu_list, list) {
		iommu_set_exclusion_range(iommu);
		iommu_init_msi(iommu);
		iommu_enable_event_logging(iommu);
		iommu_enable(iommu);
	}
}

/*
 * Suspend/Resume support
 * disable suspend until real resume implemented
 */

static int amd_iommu_resume(struct sys_device *dev)
{
	return 0;
}

static int amd_iommu_suspend(struct sys_device *dev, pm_message_t state)
{
	return -EINVAL;
}

static struct sysdev_class amd_iommu_sysdev_class = {
	.name = "amd_iommu",
	.suspend = amd_iommu_suspend,
	.resume = amd_iommu_resume,
};

static struct sys_device device_amd_iommu = {
	.id = 0,
	.cls = &amd_iommu_sysdev_class,
};

/*
 * This is the core init function for AMD IOMMU hardware in the system.
 * This function is called from the generic x86 DMA layer initialization
 * code.
 *
 * This function basically parses the ACPI table for AMD IOMMU (IVRS)
 * three times:
 *
 *	1 pass) Find the highest PCI device id the driver has to handle.
 *		Upon this information the size of the data structures is
 *		determined that needs to be allocated.
 *
 *	2 pass) Initialize the data structures just allocated with the
 *		information in the ACPI table about available AMD IOMMUs
 *		in the system. It also maps the PCI devices in the
 *		system to specific IOMMUs
 *
 *	3 pass) After the basic data structures are allocated and
 *		initialized we update them with information about memory
 *		remapping requirements parsed out of the ACPI table in
 *		this last pass.
 *
 * After that the hardware is initialized and ready to go. In the last
 * step we do some Linux specific things like registering the driver in
 * the dma_ops interface and initializing the suspend/resume support
 * functions. Finally it prints some information about AMD IOMMUs and
 * the driver state and enables the hardware.
 */
int __init amd_iommu_init(void)
{
	int i, ret = 0;


	if (no_iommu) {
		printk(KERN_INFO "AMD IOMMU disabled by kernel command line\n");
		return 0;
	}

	if (!amd_iommu_detected)
		return -ENODEV;

	/*
	 * First parse ACPI tables to find the largest Bus/Dev/Func
	 * we need to handle. Upon this information the shared data
	 * structures for the IOMMUs in the system will be allocated
	 */
	if (acpi_table_parse("IVRS", find_last_devid_acpi) != 0)
		return -ENODEV;

	dev_table_size     = tbl_size(DEV_TABLE_ENTRY_SIZE);
	alias_table_size   = tbl_size(ALIAS_TABLE_ENTRY_SIZE);
	rlookup_table_size = tbl_size(RLOOKUP_TABLE_ENTRY_SIZE);

	ret = -ENOMEM;

	/* Device table - directly used by all IOMMUs */
	amd_iommu_dev_table = (void *)__get_free_pages(GFP_KERNEL | __GFP_ZERO,
				      get_order(dev_table_size));
	if (amd_iommu_dev_table == NULL)
		goto out;

	/*
	 * Alias table - map PCI Bus/Dev/Func to Bus/Dev/Func the
	 * IOMMU see for that device
	 */
	amd_iommu_alias_table = (void *)__get_free_pages(GFP_KERNEL,
			get_order(alias_table_size));
	if (amd_iommu_alias_table == NULL)
		goto free;

	/* IOMMU rlookup table - find the IOMMU for a specific device */
	amd_iommu_rlookup_table = (void *)__get_free_pages(GFP_KERNEL,
			get_order(rlookup_table_size));
	if (amd_iommu_rlookup_table == NULL)
		goto free;

	/*
	 * Protection Domain table - maps devices to protection domains
	 * This table has the same size as the rlookup_table
	 */
	amd_iommu_pd_table = (void *)__get_free_pages(GFP_KERNEL | __GFP_ZERO,
				     get_order(rlookup_table_size));
	if (amd_iommu_pd_table == NULL)
		goto free;

	amd_iommu_pd_alloc_bitmap = (void *)__get_free_pages(
					    GFP_KERNEL | __GFP_ZERO,
					    get_order(MAX_DOMAIN_ID/8));
	if (amd_iommu_pd_alloc_bitmap == NULL)
		goto free;

	/* init the device table */
	init_device_table();

	/*
	 * let all alias entries point to itself
	 */
	for (i = 0; i <= amd_iommu_last_bdf; ++i)
		amd_iommu_alias_table[i] = i;

	/*
	 * never allocate domain 0 because its used as the non-allocated and
	 * error value placeholder
	 */
	amd_iommu_pd_alloc_bitmap[0] = 1;

	/*
	 * now the data structures are allocated and basically initialized
	 * start the real acpi table scan
	 */
	ret = -ENODEV;
	if (acpi_table_parse("IVRS", init_iommu_all) != 0)
		goto free;

	if (acpi_table_parse("IVRS", init_memory_definitions) != 0)
		goto free;

	ret = sysdev_class_register(&amd_iommu_sysdev_class);
	if (ret)
		goto free;

	ret = sysdev_register(&device_amd_iommu);
	if (ret)
		goto free;

	ret = amd_iommu_init_dma_ops();
	if (ret)
		goto free;

	enable_iommus();

	printk(KERN_INFO "AMD IOMMU: aperture size is %d MB\n",
			(1 << (amd_iommu_aperture_order-20)));

	printk(KERN_INFO "AMD IOMMU: device isolation ");
	if (amd_iommu_isolate)
		printk("enabled\n");
	else
		printk("disabled\n");

	if (amd_iommu_unmap_flush)
		printk(KERN_INFO "AMD IOMMU: IO/TLB flush on unmap enabled\n");
	else
		printk(KERN_INFO "AMD IOMMU: Lazy IO/TLB flushing enabled\n");

out:
	return ret;

free:
	free_pages((unsigned long)amd_iommu_pd_alloc_bitmap,
		   get_order(MAX_DOMAIN_ID/8));

	free_pages((unsigned long)amd_iommu_pd_table,
		   get_order(rlookup_table_size));

	free_pages((unsigned long)amd_iommu_rlookup_table,
		   get_order(rlookup_table_size));

	free_pages((unsigned long)amd_iommu_alias_table,
		   get_order(alias_table_size));

	free_pages((unsigned long)amd_iommu_dev_table,
		   get_order(dev_table_size));

	free_iommu_all();

	free_unity_maps();

	goto out;
}

/****************************************************************************
 *
 * Early detect code. This code runs at IOMMU detection time in the DMA
 * layer. It just looks if there is an IVRS ACPI table to detect AMD
 * IOMMUs
 *
 ****************************************************************************/
static int __init early_amd_iommu_detect(struct acpi_table_header *table)
{
	return 0;
}

void __init amd_iommu_detect(void)
{
	if (swiotlb || no_iommu || (iommu_detected && !gart_iommu_aperture))
		return;

	if (acpi_table_parse("IVRS", early_amd_iommu_detect) == 0) {
		iommu_detected = 1;
		amd_iommu_detected = 1;
#ifdef CONFIG_GART_IOMMU
		gart_iommu_aperture_disabled = 1;
		gart_iommu_aperture = 0;
#endif
	}
}

/****************************************************************************
 *
 * Parsing functions for the AMD IOMMU specific kernel command line
 * options.
 *
 ****************************************************************************/

static int __init parse_amd_iommu_options(char *str)
{
	for (; *str; ++str) {
		if (strncmp(str, "isolate", 7) == 0)
			amd_iommu_isolate = 1;
<<<<<<< HEAD
		if (strncmp(str, "fullflush", 11) == 0)
=======
		if (strncmp(str, "share", 5) == 0)
			amd_iommu_isolate = 0;
		if (strncmp(str, "fullflush", 9) == 0)
>>>>>>> c07f62e5
			amd_iommu_unmap_flush = true;
	}

	return 1;
}

static int __init parse_amd_iommu_size_options(char *str)
{
	unsigned order = PAGE_SHIFT + get_order(memparse(str, &str));

	if ((order > 24) && (order < 31))
		amd_iommu_aperture_order = order;

	return 1;
}

__setup("amd_iommu=", parse_amd_iommu_options);
__setup("amd_iommu_size=", parse_amd_iommu_size_options);<|MERGE_RESOLUTION|>--- conflicted
+++ resolved
@@ -121,11 +121,7 @@
 LIST_HEAD(amd_iommu_unity_map);		/* a list of required unity mappings
 					   we find in ACPI */
 unsigned amd_iommu_aperture_order = 26; /* size of aperture in power of 2 */
-<<<<<<< HEAD
-int amd_iommu_isolate;			/* if 1, device isolation is enabled */
-=======
 int amd_iommu_isolate = 1;		/* if 1, device isolation is enabled */
->>>>>>> c07f62e5
 bool amd_iommu_unmap_flush;		/* if true, flush on every unmap */
 
 LIST_HEAD(amd_iommu_list);		/* list of all AMD IOMMUs in the
@@ -1217,13 +1213,9 @@
 	for (; *str; ++str) {
 		if (strncmp(str, "isolate", 7) == 0)
 			amd_iommu_isolate = 1;
-<<<<<<< HEAD
-		if (strncmp(str, "fullflush", 11) == 0)
-=======
 		if (strncmp(str, "share", 5) == 0)
 			amd_iommu_isolate = 0;
 		if (strncmp(str, "fullflush", 9) == 0)
->>>>>>> c07f62e5
 			amd_iommu_unmap_flush = true;
 	}
 
